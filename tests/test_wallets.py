--- conflicted
+++ resolved
@@ -669,22 +669,12 @@
         self.assertEqual(wk1.name, 'new_name')
 
     def test_wallet_key_exceptions(self):
-<<<<<<< HEAD
         w = Wallet.create('test_wallet_key_not_found', db_uri=self.DATABASE_URI)
         self.assertRaisesRegexp(WalletError, 'Key with id 1000000 not found', WalletKey, 1000000, w._session)
-        if PY3:
-            self.assertRaisesRegexp(BKeyError, "Specified key \['litecoin', 'litecoin_legacy'\] is from different "
-                                               "network then specified: bitcoin",
-                                    WalletKey.from_key, '', w.wallet_id, w._session,
-                                    'T3Er8TQUMjkor8JBGm6aPqg1FA2L98MSK52htgNDeSJmfhLYTpgN')
-=======
-        w = HDWallet.create('test_wallet_key_not_found', db_uri=self.DATABASE_URI)
-        self.assertRaisesRegexp(WalletError, 'Key with id 1000000 not found', HDWalletKey, 1000000, w._session)
         self.assertRaisesRegexp(BKeyError, "Specified key \['litecoin', 'litecoin_legacy'\] is from different "
                                            "network then specified: bitcoin",
-                                HDWalletKey.from_key, '', w.wallet_id, w._session,
+                                WalletKey.from_key, '', w.wallet_id, w._session,
                                 'T3Er8TQUMjkor8JBGm6aPqg1FA2L98MSK52htgNDeSJmfhLYTpgN')
->>>>>>> ce6677f7
 
 
 @parameterized_class(*params)
