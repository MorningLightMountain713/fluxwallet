# -*- coding: utf-8 -*-
#
#    BitcoinLib - Python Cryptocurrency Library
#    Unit Tests for Wallet Class
#    © 2016 - 2019 February - 1200 Web Development <http://1200wd.com/>
#
#    This program is free software: you can redistribute it and/or modify
#    it under the terms of the GNU Affero General Public License as
#    published by the Free Software Foundation, either version 3 of the
#    License, or (at your option) any later version.
#
#    This program is distributed in the hope that it will be useful,
#    but WITHOUT ANY WARRANTY; without even the implied warranty of
#    MERCHANTABILITY or FITNESS FOR A PARTICULAR PURPOSE.  See the
#    GNU Affero General Public License for more details.
#
#    You should have received a copy of the GNU Affero General Public License
#    along with this program.  If not, see <http://www.gnu.org/licenses/>.
#

import unittest
from random import shuffle
import mysql.connector
import psycopg2
from parameterized import parameterized_class
from psycopg2 import sql
from psycopg2.extensions import ISOLATION_LEVEL_AUTOCOMMIT
from sqlalchemy.orm import close_all_sessions
from bitcoinlib.wallets import *
from bitcoinlib.mnemonic import Mnemonic
from bitcoinlib.keys import HDKey, BKeyError
from tests.test_custom import CustomAssertions


DATABASEFILE_UNITTESTS = os.path.join(BCL_DATABASE_DIR, 'bitcoinlib.unittest.sqlite')
DATABASEFILE_UNITTESTS_2 = os.path.join(BCL_DATABASE_DIR, 'bitcoinlib.unittest2.sqlite')
DATABASE_NAME = 'bitcoinlib_test'
DATABASE_NAME_2 = 'bitcoinlib2_test'


params = (('SCHEMA', 'DATABASE_URI', 'DATABASE_URI_2'), (
    ('mysql', 'mysql://root@localhost:3306/' + DATABASE_NAME, 'mysql://root@localhost:3306/' + DATABASE_NAME_2),
    ('postgresql', 'postgresql://postgres:postgres@localhost:5432/' + DATABASE_NAME, 'postgresql://postgres:postgres@localhost:5432/' + DATABASE_NAME_2),
    ('sqlite', 'sqlite:///' + DATABASEFILE_UNITTESTS, 'sqlite:///' + DATABASEFILE_UNITTESTS_2),
))


class TestWalletMixin:

    @classmethod
    def create_db_if_needed(cls, db):
        if cls.SCHEMA == 'postgresql':
            con = psycopg2.connect(user='postgres', host='localhost', password='postgres')
            con.set_isolation_level(ISOLATION_LEVEL_AUTOCOMMIT)
            cur = con.cursor()
            try:
                cur.execute(sql.SQL("CREATE DATABASE {}").format(
                    sql.Identifier(db))
                )
            except Exception:
                pass
            finally:
                cur.close()
                con.close()
        elif cls.SCHEMA == 'mysql':
            con = mysql.connector.connect(user='root', host='localhost')
            cur = con.cursor()
            cur.execute('CREATE DATABASE IF NOT EXISTS {}'.format(db))
            con.commit()
            cur.close()
            con.close()

    @classmethod
    def db_remove(cls):
        close_all_sessions()
        if cls.SCHEMA == 'sqlite':
            for db in [DATABASEFILE_UNITTESTS, DATABASEFILE_UNITTESTS_2]:
                if os.path.isfile(db):
                    os.remove(db)
        elif cls.SCHEMA =='postgresql':
            for db in [DATABASE_NAME, DATABASE_NAME_2]:
                cls.create_db_if_needed(db)
                con = psycopg2.connect(user='postgres', host='localhost', password='postgres', database=db)
                con.set_isolation_level(ISOLATION_LEVEL_AUTOCOMMIT)
                cur = con.cursor()
                try:
                    # drop all tables
                    cur.execute(sql.SQL("""
                        DO $$ DECLARE
                            r RECORD;
                        BEGIN
                            FOR r IN (SELECT tablename FROM pg_tables WHERE schemaname = current_schema()) LOOP
                                EXECUTE 'DROP TABLE IF EXISTS ' || quote_ident(r.tablename) || ' CASCADE';
                            END LOOP;
                        END $$;"""
                    ))
                finally:
                    cur.close()
                    con.close()
        elif cls.SCHEMA =='mysql':
            for db in [DATABASE_NAME, DATABASE_NAME_2]:
                cls.create_db_if_needed(db)
                con = mysql.connector.connect(user='root', host='localhost', database=db, autocommit=True)
                cur = con.cursor(buffered=True)
                try:
                    cur.execute("DROP DATABASE {};".format(db))
                    cur.execute("CREATE DATABASE {};".format(db))
                finally:
                    cur.close()
                    con.close()


@parameterized_class(*params)
class TestWalletCreate(TestWalletMixin, unittest.TestCase):

    wallet = None

    @classmethod
    def setUpClass(cls):
        cls.db_remove()
        cls.wallet = HDWallet.create(
            name='test_wallet_create',
            db_uri=cls.DATABASE_URI)

    def test_wallet_create(self):
        self.assertTrue(isinstance(self.wallet, HDWallet))

    def test_wallet_info(self):
        self.assertIsNone(self.wallet.info())
        self.assertTrue(self.wallet.as_dict())
        self.assertTrue(self.wallet.as_json())
        self.assertIn("<HDWallet(name=test_wallet_create, db_uri=", repr(self.wallet))
        print(self.wallet)

    def test_wallet_exists(self):
        self.assertTrue(wallet_exists(self.wallet.wallet_id, db_uri=self.DATABASE_URI))
        self.assertTrue(wallet_exists('test_wallet_create', db_uri=self.DATABASE_URI))

    def test_wallet_key_info(self):
        self.assertIsNone(self.wallet.main_key.key().info())
        self.assertTrue(self.wallet.main_key.as_dict())

    def test_wallet_create_account(self):
        new_account = self.wallet.new_account(account_id=100)
        self.assertEqual(new_account.depth, 3)
        self.assertEqual(new_account.wif[:4], 'xprv')
        self.assertEqual(new_account.path, "m/44'/0'/100'")

    def test_wallet_create_key(self):
        new_key = self.wallet.new_key(account_id=200)
        self.assertEqual(new_key.depth, 5)
        self.assertEqual(new_key.wif[:4], 'xprv')
        self.assertEqual(new_key.path, "m/44'/0'/200'/0/0")

    def test_wallets_list(self):
        wallets = wallets_list(db_uri=self.DATABASE_URI)
        self.assertEqual(wallets[0]['name'], 'test_wallet_create')

    def test_delete_wallet(self):
        HDWallet.create(
            name='wallet_to_remove',
            db_uri=self.DATABASE_URI)
        self.assertEqual(wallet_delete('wallet_to_remove', db_uri=self.DATABASE_URI), 1)

    def test_wallet_empty(self):
        w = HDWallet.create('empty_wallet_test', db_uri=self.DATABASE_URI)
        self.assertNotEqual(len(w.keys()), 1)
        master_key = w.public_master().key()
        w2 = HDWallet.create('empty_wallet_test2', keys=master_key, db_uri=self.DATABASE_URI)
        w3 = HDWallet.create('empty_wallet_test3', keys=master_key, db_uri=self.DATABASE_URI)
        wallet_empty('empty_wallet_test', db_uri=self.DATABASE_URI)
        wallet_empty('empty_wallet_test2', db_uri=self.DATABASE_URI)
        wallet_empty(w3.wallet_id, db_uri=self.DATABASE_URI)
        self.assertEqual(len(w.keys()), 1)
        self.assertEqual(len(w2.keys()), 1)
        self.assertEqual(len(w3.keys()), 1)
        # Test exceptions
        self.assertRaisesRegexp(WalletError, "Wallet 'unknown_wallet_2' not found", wallet_empty, 'unknown_wallet_2')

    def test_wallet_delete_not_empty(self):
        w = HDWallet.create('unempty_wallet_test', network='bitcoinlib_test', db_uri=self.DATABASE_URI)
        w.utxos_update()
        self.assertRaisesRegexp(WalletError, "still has unspent outputs. Use 'force=True' to delete this wallet",
                                wallet_delete, 'unempty_wallet_test', db_uri=self.DATABASE_URI)
        self.assertTrue(wallet_delete('unempty_wallet_test', db_uri=self.DATABASE_URI, force=True))

    def test_delete_wallet_exception(self):
        self.assertRaisesRegexp(WalletError, '', wallet_delete, 'unknown_wallet', db_uri=self.DATABASE_URI)

    def test_wallet_unknown_error(self):
        self.assertRaisesRegexp(WalletError, "Wallet 'test_wallet_create_errors10' not found",
                                HDWallet, 'test_wallet_create_errors10', db_uri=self.DATABASE_URI)

    def test_wallet_duplicate_key_for_path(self):
        nkfp = self.wallet.key_for_path("m/44'/0'/100'/1200/1200")
        nkfp2 = self.wallet.key_for_path("m/44'/0'/100'/1200/1200")
        self.assertEqual(nkfp.key().wif(), nkfp2.key().wif())

    def test_wallet_key_for_path_normalized(self):
        nkfp = self.wallet.key_for_path("m/44h/0p/100H/1200/1201")
        nkfp2 = self.wallet.key_for_path("m/44'/0'/100'/1200/1201")
        self.assertEqual(nkfp.key().wif(), nkfp2.key().wif())

    def test_wallet_create_with_passphrase(self):
        passphrase = "always reward element perfect chunk father margin slab pond suffer episode deposit"
        wlt = HDWallet.create("wallet-passphrase", keys=passphrase, network='testnet',
                              db_uri=self.DATABASE_URI)
        key0 = wlt.get_key()
        self.assertEqual(key0.address, "mqDeXXaFnWKNWhLmAae7zHhZDW4PMsLHPp")

    def test_wallet_create_with_passphrase_litecoin(self):
        passphrase = "always reward element perfect chunk father margin slab pond suffer episode deposit"
        wlt = HDWallet.create("wallet-passphrase-litecoin", keys=passphrase, network='litecoin',
                              db_uri=self.DATABASE_URI)
        keys = wlt.get_key(number_of_keys=5)
        self.assertEqual(keys[4].address, "Li5nEi62nAKWjv6fpixEpoLzN1pYFK621g")

    def test_wallet_create_change_name(self):
        wlt = HDWallet.create('test_wallet_create_change_name', db_uri=self.DATABASE_URI)
        wlt.name = 'wallet_renamed'
        wlt2 = HDWallet('wallet_renamed', db_uri=self.DATABASE_URI)
        self.assertEqual(wlt2.name, 'wallet_renamed')

    def test_wallet_create_errors(self):
        HDWallet.create('test_wallet_create_errors', db_uri=self.DATABASE_URI)
        self.assertRaisesRegexp(WalletError, "Wallet with name 'test_wallet_create_errors' already exists",
                                HDWallet.create, 'test_wallet_create_errors', db_uri=self.DATABASE_URI)
        self.assertRaisesRegexp(WalletError, "Only bip32 or single key scheme's are supported at the moment",
                                HDWallet.create, 'test_wallet_create_errors2', scheme='raar',
                                db_uri=self.DATABASE_URI)
        self.assertRaisesRegexp(WalletError, "Wallet name '123' invalid, please include letter characters",
                                HDWallet.create, '123', db_uri=self.DATABASE_URI)
        self.assertRaisesRegexp(WalletError, "Please enter wallet name",
                                HDWallet.create, '', db_uri=self.DATABASE_URI)
        self.assertRaisesRegexp(WalletError, "Witness type unknown not supported at the moment",
                                HDWallet.create, '', witness_type='unknown', db_uri=self.DATABASE_URI)
        self.assertRaisesRegexp(WalletError, "Multisig wallets should use bip32 scheme not single",
                                HDWallet.create, 'test_wallet_create_errors_multisig', keys=[HDKey(), HDKey()],
                                scheme='single', db_uri=self.DATABASE_URI)
        self.assertRaisesRegexp(WalletError, "Password protected multisig wallets not supported",
                                HDWallet.create, 'test_wallet_create_errors_multisig2', keys=[HDKey(), HDKey()],
                                password='geheim', db_uri=self.DATABASE_URI)
        self.assertRaisesRegexp(WalletError, "Number of keys required to sign is greater then number of keys provided",
                                HDWallet.create, 'test_wallet_create_errors_multisig3', keys=[HDKey(), HDKey()],
<<<<<<< HEAD
                                sigs_required=3, databasefile=DATABASEFILE_UNITTESTS)
        self.assertRaisesRegexp(WalletError, "Network from key \(dash\) is different then specified network \(bitcoin\)",
=======
                                sigs_required=3, db_uri=self.DATABASE_URI)
        self.assertRaisesRegexp(WalletError, ".*\(bitcoin\) is different then network specified: dash",
>>>>>>> 7abf577e
                                HDWallet.create, 'test_wallet_create_errors_multisig4',
                                keys=[HDKey(), HDKey(network='dash')], db_uri=self.DATABASE_URI)
        passphrase = 'usual olympic ride small mix follow trend baby stereo sweet lucky lend'
        self.assertRaisesRegexp(WalletError, "Please specify network when using passphrase to create a key",
                                HDWallet.create, 'test_wallet_create_errors3', keys=passphrase,
                                db_uri=self.DATABASE_URI)
        self.assertRaisesRegexp(WalletError, "Invalid key or address: zwqrC7h9pRj7SBhLRDG4FnkNBRQgene3y3",
                                HDWallet.create, 'test_wallet_create_errors4', keys='zwqrC7h9pRj7SBhLRDG4FnkNBRQgene3y3',
                                db_uri=self.DATABASE_URI)
        self.assertRaisesRegexp(WalletError, "Invalid key or address: zwqrC7h9pRj7SBhLRDG4FnkNBRQgene3y3",
                                HDWallet.create, 'test_wallet_create_errors4', keys='zwqrC7h9pRj7SBhLRDG4FnkNBRQgene3y3',
                                db_uri=self.DATABASE_URI)
        k = HDKey(network='litecoin').wif_private()
        self.assertRaisesRegexp(BKeyError, "Network bitcoin not found in extracted networks",
                                HDWallet.create, 'test_wallet_create_errors5', keys=k, network='bitcoin',
                                db_uri=self.DATABASE_URI)
        self.assertRaisesRegexp(WalletError, "Segwit is not supported for Dash wallets",
                                HDWallet.create, 'test_wallet_create_errors6', keys=HDKey(network='dash'),
                                witness_type='segwit', db_uri=self.DATABASE_URI)
        k = HDKey().subkey_for_path('m/1/2/3/4/5/6/7')
        self.assertRaisesRegexp(WalletError, "Depth of provided public master key 7 does not correspond with key path",
                                HDWallet.create, 'test_wallet_create_errors7', keys=k,
                                db_uri=self.DATABASE_URI)

    def test_wallet_rename_duplicate(self):
        HDWallet.create('test_wallet_rename_duplicate1', db_uri=self.DATABASE_URI)
        w2 = HDWallet.create('test_wallet_rename_duplicate2', db_uri=self.DATABASE_URI)

        def test_func():
            w2.name = 'test_wallet_rename_duplicate1'
        self.assertRaisesRegexp(WalletError, "Wallet with name 'test_wallet_rename_duplicate1' already exists", test_func)


@parameterized_class(*params)
class TestWalletImport(TestWalletMixin, unittest.TestCase):

    @classmethod
    def setUpClass(cls):
        cls.db_remove()

    def test_wallet_import(self):
        keystr = 'tprv8ZgxMBicQKsPeWn8NtYVK5Hagad84UEPEs85EciCzf8xYWocuJovxsoNoxZAgfSrCp2xa6DdhDrzYVE8UXF75r2dKePy' \
                 'A7irEvBoe4aAn52'
        wallet_import = HDWallet.create(
            db_uri=self.DATABASE_URI,
            name='test_wallet_import',
            network='testnet',
            keys=keystr)
        wallet_import.new_account(account_id=99)
        self.assertEqual(wallet_import.main_key.wif, keystr)
        self.assertEqual(wallet_import.main_key.address, u'n3UKaXBRDhTVpkvgRH7eARZFsYE989bHjw')
        self.assertEqual(wallet_import.main_key.path, 'm')

    def test_wallet_import_account(self):
        accountkey = 'tprv8h4wEmfC2aSckSCYa68t8MhL7F8p9xAy322B5d6ipzY5ZWGGwksJMoajMCqd73cP4EVRygPQubgJPu9duBzPn3QV' \
                     '8Y7KbKUnaMzx9nnsSvh'
        wallet_import = HDWallet.create(
            db_uri=self.DATABASE_URI,
            name='test_wallet_import_account',
            keys=accountkey,
            network='testnet',
            account_id=99)
        self.assertEqual(wallet_import.main_key.wif, accountkey)
        self.assertEqual(wallet_import.main_key.address, u'mowRx2TNXTgRSUmepjqhx5C1TTigmHLGRh')
        self.assertEqual(wallet_import.main_key.path, "M")
        self.assertEqual(wallet_import.main_key.account_id, 99)
        self.assertEqual(wallet_import.default_account_id, 99)

    def test_wallet_import_account_new_keys(self):
        accountkey = 'tprv8h4wEmfC2aSckSCYa68t8MhL7F8p9xAy322B5d6ipzY5ZWGGwksJMoajMCqd73cP4EVRygPQubgJPu9duBzPn3QV' \
                     '8Y7KbKUnaMzx9nnsSvh'
        wallet_import = HDWallet.create(
            db_uri=self.DATABASE_URI,
            name='test_wallet_import_account_new_key',
            keys=accountkey,
            network='testnet',
            account_id=99)
        newkey = wallet_import.new_key(account_id=99)
        newkey_change = wallet_import.new_key_change(account_id=99, name='change')
        self.assertEqual(wallet_import.main_key.wif, accountkey)
        self.assertEqual(newkey.address, u'mxdLD8SAGS9fe2EeCXALDHcdTTbppMHp8N')
        self.assertEqual(newkey.path, "M/0/1")
        self.assertEqual(newkey.account_id, 99)
        self.assertEqual(newkey_change.address, u'mkzpsGwaUU7rYzrDZZVXFne7dXEeo6Zpw2')
        self.assertEqual(newkey_change.path, "M/1/0")
        self.assertEqual(newkey_change.account_id, 99)

    def test_wallet_import_public_wallet(self):
        pubkey = 'tpubDDkyPBhSAx8DFYxx5aLjvKH6B6Eq2eDK1YN76x1WeijE8eVUswpibGbv8zJjD6yLDHzVcqWzSp2fWVFhEW9XnBssFqMwt' \
                 '9SrsVeBeqfBbR3'
        pubwal = HDWallet.create(
            db_uri=self.DATABASE_URI,
            name='test_wallet_import_public_wallet',
            keys=pubkey,
            network='testnet',
            account_id=0)
        newkey = pubwal.new_key()
        self.assertEqual(newkey.address, u'myitDjbzYpUTShv9CyXRJKXtM4uRgSqa3A')

    def test_wallet_import_litecoin(self):
        accountkey = 'Ltpv71G8qDifUiNet6mn25D7GPAVLZeaFRWzDABxx5xNeigVpFEviHK1ZggPS1kbtegB3U2i8w6ToNfM5sdvEQPW' \
                     'tov4KWyQ5NxWUd3oDWXQb4C'
        wallet_import = HDWallet.create(
            db_uri=self.DATABASE_URI,
            name='test_wallet_litecoin',
            keys=accountkey,
            network='litecoin')
        newkey = wallet_import.new_key()
        self.assertEqual(wallet_import.main_key.wif, accountkey)
        self.assertEqual(newkey.address, u'LZj8MnR6tRgLNKUBSfd2pD2czA4F9G5oGk')
        self.assertEqual(newkey.path, "m/44'/2'/0'/0/1")

    def test_wallet_import_key_network_error(self):
        w = HDWallet.create(
            name='Wallet Error',
            db_uri=self.DATABASE_URI)
        self.assertRaisesRegexp(WalletError,
                                "Network litecoin not available in this wallet, please create an account "
                                "for this network first.",
                                w.import_key, 'T43gB4F6k1Ly3YWbMuddq13xLb56hevUDP3RthKArr7FPHjQiXpp',
                                network='litecoin')

    def test_wallet_import_hdwif(self):
        # p2wpkh
        wif = \
            'zpub6s7HTSrGmNUWSgfbDMhYbXVuxA14yNnycS25v6ogicEauzUrRUkuCLQUWbJXP1NyXNqGmwpU6hZw7vr22a4yspwH8XQFjjwRmxC' \
            'KkXdDAXN'
        w = HDWallet.create("wif_import_p2wpkh", wif, db_uri=self.DATABASE_URI)
        self.assertEqual(w.get_key().address, "bc1qruvyu8f2tg06zhysytdsc3qlngnpfzn0juwssx")
        self.assertEqual(w.get_key_change().address, "bc1qg6h45txt82x87uvv3ndm82xsf3wjknq8j7sufh")

        # p2sh_p2wpkh
        wif = \
            'ypub6YMgBd4GfQjtxUf8ExorFUQEpBfUYTDz7E1tvfNgDqZeDEUuNNVXSNfsebis2cyeqWYXx6yaBBEQV7sJW3NGoXw5wsp9kkEsB2D' \
            'qiVquYLE'
        w = HDWallet.create("wif_import_p2sh_p2wpkh", wif, db_uri=self.DATABASE_URI)
        self.assertEqual(w.get_key().address, "3EFDqEWcrzyidoCXhxaUDB28pVtgX3YuiR")
        self.assertEqual(w.get_key_change().address, "33Un3fDSdT2hsuqyuHiCci1GyUbiyZEWHW")

        # p2wsh
        wif1 = \
            'Zpub74arK1zZNbJYvbMz6wwu2vvcSyB421ePA2p65AD1vaUA5ApzbPLwe3yRDHFgEoBZiLbTzdBPJyPMMaTNsmGkv76t2uD2d9ACqpv' \
            'vBa5zbv9'
        wif2 = \
            'Zpub74JTMKMB9cTWwE9Hs4UVaHvddqPtR51D99x2B5EGyXyxEg3PW77vfmD15RZ86TVdwwwuUaCueBtvaL921mgyKe9Ya6LHCaMXnEp' \
            '1PMw4vDy'
<<<<<<< HEAD
        w = HDWallet.create("wif_import_p2wsh", [wif1, wif2], cosigner_id=0, databasefile=DATABASEFILE_UNITTESTS)
=======
        w = HDWallet.create("wif_import_p2wsh", [wif1, wif2], db_uri=self.DATABASE_URI)
>>>>>>> 7abf577e
        self.assertEqual(w.get_key().address, "bc1qhk5pd2fh0uea8z2wkceuf8eqlxsnkxm0hlt6qvfv346evqnfyumqucpqew")
        self.assertEqual(w.get_key_change().address, "bc1qyn73qh408ry38twxnj4aqzuyv7j6euwhwt2qtzayg673vtw2a4rsn7jlek")

        # p2sh_p2wsh
        wif1 = \
            'Ypub6kLT3k6fGK3ifMJwLB8BxiG8MGv5gG7uQhymshYiw2Lp5B3yuQJfn8KB5dL3fZnraEErTXmXp2cSKbACmxcRQ7AbcRrsnhns7Zw' \
            'zQb4kGgF'
        wif2 = \
            'Ypub6jkwv4tzCZJNe6j1JHZgwUmj6yCi5iEBNHrP1RDFyR13RwRNB5foJWeinpcBTqfv2uUe7mWSwsF1am4cVLN99xrkADPWrDick3S' \
            'aP8nxY8N'
        wif3 = \
            'Ypub6jVwyh6yYiRoA5zAnGY1g88G5LdaxkHX65d2kSW97yTBAF1RQwAs3UGPz8bX7LvQfg8tc9MQz7eZ79qVigELqSJzfFbGmPak4PZ' \
            'rvW8fZXy'
<<<<<<< HEAD
        w = HDWallet.create("wif_import_p2sh_p2wsh", [wif1, wif2, wif3], sigs_required=2, cosigner_id=0,
                            databasefile=DATABASEFILE_UNITTESTS)
=======
        w = HDWallet.create("wif_import_p2sh_p2wsh", [wif1, wif2, wif3], sigs_required=2,
                            db_uri=self.DATABASE_URI)
>>>>>>> 7abf577e
        self.assertEqual(w.get_key().address, "3BeYQTUgrGPQMHDJcch6mF7G7sRrNYkRhP")
        self.assertEqual(w.get_key_change().address, "3PFD1qkgbaeeDnX38Smerb5vAPBkDVkhcm")

    def test_wallet_import_master_key(self):
        k = HDKey()
        w = HDWallet.create('test_wallet_import_master_key', keys=k.public_master(),
                            db_uri=self.DATABASE_URI)
        self.assertFalse(w.main_key.is_private)
        self.assertRaisesRegexp(WalletError, "Please supply a valid private BIP32 master key with key depth 0",
                                w.import_master_key, k.public())
        self.assertRaisesRegexp(WalletError, "Network of Wallet class, main account key and the imported private "
                                             "key must use the same network",
                                w.import_master_key, HDKey(network='litecoin'))
        self.assertRaisesRegexp(WalletError, "This key does not correspond to current public master key",
                                w.import_master_key, HDKey())
        w.import_master_key(k.wif_private())
        self.assertTrue(w.main_key.is_private)

        k2 = HDKey()
        w2 = HDWallet.create('test_wallet_import_master_key2', keys=k2.subkey_for_path("m/32'"), scheme='single',
                             db_uri=self.DATABASE_URI)
        self.assertRaisesRegexp(WalletError, "Main key is already a private key, cannot import key",
                                w2.import_master_key, k2)
        w2.main_key = None
        self.assertRaisesRegexp(WalletError, "Main wallet key is not an HDWalletKey instance",
                                w2.import_master_key, k2)

        k3 = HDKey()
        w3 = HDWallet.create('test_wallet_import_master_key3', keys=k3.subkey_for_path("m/32'").public(),
                             scheme='single', db_uri=self.DATABASE_URI)
        self.assertRaisesRegexp(WalletError, "Current main key is not a valid BIP32 public master key",
                                w3.import_master_key, k3)


@parameterized_class(*params)
class TestWalletExport(TestWalletMixin, unittest.TestCase):

    @classmethod
    def setUpClass(cls):
        cls.db_remove()

    def test_wallet_export_hdwifs(self):
        # p2wpkh
        p = 'garage million cheese nephew original subject pass reward month practice advance decide'
        w = HDWallet.create("wif_import_p2wpkh", p, network='bitcoin', witness_type='segwit',
                            db_uri=self.DATABASE_URI)
        wif = 'zpub6s7HTSrGmNUWSgfbDMhYbXVuxA14yNnycS25v6ogicEauzUrRUkuCLQUWbJXP1NyXNqGmwpU6hZw7vr22a4yspwH8XQFjjwRmx' \
              'CKkXdDAXN'
        self.assertEqual(w.account(0).key().wif_public(witness_type=w.witness_type), wif)
        self.assertEqual(w.wif(is_private=False), wif)

        # # p2sh_p2wpkh
        p = 'cluster census trash van rack skill feed inflict mixture vocal crew sea'
        w = HDWallet.create("wif_import_p2sh_p2wpkh", p, network='bitcoin', witness_type='p2sh-segwit',
                            db_uri=self.DATABASE_URI)
        wif = 'ypub6YMgBd4GfQjtxUf8ExorFUQEpBfUYTDz7E1tvfNgDqZeDEUuNNVXSNfsebis2cyeqWYXx6yaBBEQV7sJW3NGoXw5wsp9kkEsB2' \
              'DqiVquYLE'
        self.assertEqual(w.wif(is_private=False), wif)

        # p2wsh
        p1 = 'cave display deposit habit surround erupt that melt grace upgrade pink remove'
        p2 = 'question game start distance ritual frozen hint teach decorate boat sure mad'
        wifs = [
            'Zpub74arK1zZNbJYvbMz6wwu2vvcSyB421ePA2p65AD1vaUA5ApzbPLwe3yRDHFgEoBZiLbTzdBPJyPMMaTNsmGkv76t2uD2d9ACqpvv'
            'Ba5zbv9',
            'Zpub74JTMKMB9cTWwE9Hs4UVaHvddqPtR51D99x2B5EGyXyxEg3PW77vfmD15RZ86TVdwwwuUaCueBtvaL921mgyKe9Ya6LHCaMXnEp1'
            'PMw4vDy']
<<<<<<< HEAD
        w = HDWallet.create("wif_import_p2wsh", [p1, p2], witness_type='segwit', network='bitcoin', cosigner_id=0,
                            databasefile=DATABASEFILE_UNITTESTS)
=======
        w = HDWallet.create("wif_import_p2wsh", [p1, p2], witness_type='segwit', network='bitcoin',
                            db_uri=self.DATABASE_URI)
>>>>>>> 7abf577e
        for wif in w.wif(is_private=False):
            self.assertIn(wif, wifs)

        # p2sh_p2wsh
        p1 = 'organ pave cube daring travel thrive average solid wolf type refuse camp'
        p2 = 'horror brown web jaguar man current glow step harvest zero flush super'
        p3 = 'valid circle lounge pipe alone stool system off until physical juice opera'
        wifs = [
            'Ypub6kLT3k6fGK3ifMJwLB8BxiG8MGv5gG7uQhymshYiw2Lp5B3yuQJfn8KB5dL3fZnraEErTXmXp2cSKbACmxcRQ7AbcRrsnhns7Zwz'
            'Qb4kGgF',
            'Ypub6jkwv4tzCZJNe6j1JHZgwUmj6yCi5iEBNHrP1RDFyR13RwRNB5foJWeinpcBTqfv2uUe7mWSwsF1am4cVLN99xrkADPWrDick3Sa'
            'P8nxY8N',
            'Ypub6jVwyh6yYiRoA5zAnGY1g88G5LdaxkHX65d2kSW97yTBAF1RQwAs3UGPz8bX7LvQfg8tc9MQz7eZ79qVigELqSJzfFbGmPak4PZr'
            'vW8fZXy']
        w = HDWallet.create("wif_import_p2sh_p2wsh", [p1, p2, p3], sigs_required=2, witness_type='p2sh-segwit',
<<<<<<< HEAD
                            network='bitcoin', cosigner_id=0, databasefile=DATABASEFILE_UNITTESTS)
=======
                            network='bitcoin', db_uri=self.DATABASE_URI)
>>>>>>> 7abf577e
        for wif in w.wif(is_private=False):
            self.assertIn(wif, wifs)


@parameterized_class(*params)
class TestWalletKeys(TestWalletMixin, unittest.TestCase):

    wallet = None

    @classmethod
    def setUpClass(cls):
        cls.db_remove()
        cls.private_wif = 'xprv9s21ZrQH143K24Mfq5zL5MhWK9hUhhGbd45hLXo2Pq2oqzMMo63oStZzF9ySUHZw5qJkk5LCALAhXS' \
                           'XoCmCSnStRvgwLBtcbGsg1PeKT2en'
        cls.wallet = HDWallet.create(
            keys=cls.private_wif,
            name='test_wallet_keys',
            db_uri=cls.DATABASE_URI)
        cls.wallet.new_key()
        cls.wallet.new_key_change()

    def test_wallet_addresslist(self):
        expected_addresslist = ['1B8gTuj778tkrQV1e8qjcesoZt9Cif3VEp', '1LS8zYrkgGpvJdtMmUdU1iU4TUMQh6jjF1',
                                '1K7S5am1hLfugEFWR9ENfEBpUrMbFhqtoh', '1EByrVS1sc6TDihJRRRtMAnKTaAVSZAgtQ',
                                '1KyLsZS2JwWdfvDZ5g8vhbanqjbNwKUseK', '1J6jppU5mWf4ausGfHMumrKrztpDKq2MrD',
                                '12ypWFxJSKWknmvxdSeStWCyVDBi8YyXpn', '1A7wRpnstUiA33rxW1i33b5qqaTsS4YSNQ',
                                '13uQKuiWwWp15BsEijnpKZSuTuHVTpZMvP']
        self.assertListEqual(self.wallet.addresslist(depth=-1), expected_addresslist)

    def test_wallet_keys_method_masterkey(self):
        self.assertEqual(self.wallet.keys(name='test_wallet_keys', depth=0)[0].wif, self.private_wif)

    def test_wallet_keys_method_account(self):
        account_wif = 'xprv9z87HKmxfjVRRyEt7zBWCctmJvqcowfWwKUeJnLjNyykvq5sDGm1yo5qTWWAj1gXsRd2b8GayjujPz1arbKsS3tnwQ' \
                      'Fz8nMip3pFBYjPT1b'
        self.assertEqual(self.wallet.keys_accounts()[0].wif, account_wif)

    def test_wallet_keys_method_keys_addresses(self):
        address_wifs = [
            'xprvA3xQPpbB95TCpX9eL2kVLrJKt4KZmzePogQFmefPABpm7gLghfMW5sK2dbogzaLV3EgaaHeUZTBEJ7irBEJAj5E9vpQ5byYCkzcn'
            'RAwpG7X',
            'xprvA3xQPpbB95TCrKAaUwPCwXR2iyAyg3SVQntdFnSzAGX3Wcr6XzocH31fznmjwufTyFcWuAghfb3bwfmQCHDQtKckEewjPWX8qDU7'
            'bhoLVVS',
            'xprvA3ALLPsyMi2DUrZbSRegEhrdNNg1kwM6n6zh3cv9Qx9ZYoHwgk44TwympUPV3UuQ5YNjubBsF2QbBfJqujoiFDKLHnphCpLmBzeER'
            'yZeFRE'
        ]
        self.assertListEqual([k.wif for k in self.wallet.keys_addresses()], address_wifs)

    def test_wallet_keys_method_keys_payment(self):
        self.assertEqual(self.wallet.keys_address_payment()[0].address, '1J6jppU5mWf4ausGfHMumrKrztpDKq2MrD')

    def test_wallet_keys_method_keys_change(self):
        self.assertEqual(self.wallet.keys_address_change()[0].address, '13uQKuiWwWp15BsEijnpKZSuTuHVTpZMvP')

    def test_wallet_keys_single_key(self):
        self.db_remove()
        wk = 'xprv9s21ZrQH143K3tCgu8uhkA2fw9F9opbvoNNzh5wcuEvNHbCU6Kg3c6dam2a6cw4UYeDxAsgBorAqXp2nsoYS84DqYMwkzxZ15' \
             'ujRHzmBMxE'
        w = HDWallet.create('test_wallet_keys_single_key', wk, scheme='single', db_uri=self.DATABASE_URI)
        self.assertEqual(w.new_key(), w.new_key())

    def test_wallet_create_uncompressed_masterkey(self):
        wlt = wallet_create_or_open('uncompressed_test', keys='68vBWcBndYGLpd4KmeNTk1gS1A71zyDX6uVQKCxq6umYKyYUav5',
                                    network='bitcoinlib_test', db_uri=self.DATABASE_URI)
        wlt.get_key()
        wlt.utxos_update()
        self.assertIsNone(wlt.sweep('216xtQvbcG4o7Yz33n7VCGyaQhiytuvoqJY').error)

    def test_wallet_single_key(self):
        wlt = wallet_create_or_open('single_key', scheme='single', network='bitcoinlib_test',
                                    db_uri=self.DATABASE_URI)
        wlt.utxos_update()
        transaction = wlt.transaction_create([('21DQCyZTNRoAccG1TWz9YaffDUKzZf6JWii', 90000000)])
        transaction.sign()
        self.assertTrue(transaction.verify())

    def test_wallet_single_key_segwit(self):
        wlt = wallet_create_or_open('single_key_segwit', scheme='single', network='litecoin_testnet',
                                    witness_type='segwit', db_uri=self.DATABASE_URI)
        self.assertEqual(wlt.addresslist()[0][:5], 'tltc1')

    def test_wallet_single_key_main_key(self):
        w = HDWallet.create('multisig_with_single_key', [HDKey().public_master_multisig(), HDKey(key_type='single')],
                            sigs_required=2, db_uri=self.DATABASE_URI)
        w.new_key()
        self.assertEqual(len(w.keys_addresses()), 1)

    def test_wallet_private_parts(self):
        # as_json and as_dict should contain no private keys in any form
        wif = 'xprv9s21ZrQH143K3uhe9xrPfYfhvFBMARCjWjrgDZFJn7Nk5Gd6fzscc4U6wnFbhA989AN3V6hmPWZfGDi1ZTastgT1FmzLy8Nf5fJpZjqA8k7'
        private_hex = 'ffbf97886300c36e747a71d227a3132b209109a9e5296659f5aa03356ca27e1f'
        secret = 115678290018782943471210007860528561263328164009987126706295777426273334361631
        k = HDKey(wif)
        w = wallet_create_or_open('wlttest', k, db_uri=self.DATABASE_URI)
        w_json = w.as_json()
        self.assertFalse(wif in w_json)
        self.assertFalse(private_hex in w_json)
        self.assertFalse(str(secret) in w_json)

        wmk_json = w.main_key.key().as_json()
        self.assertFalse(wif in wmk_json)
        self.assertFalse(private_hex in wmk_json)
        self.assertFalse(str(secret) in wmk_json)
        self.assertTrue(wif in w.main_key.key().as_json(include_private=True))

        self.assertFalse(wif in str(w.main_key.as_dict()))
        self.assertTrue(wif in str(w.main_key.as_dict(include_private=True)))

        w.utxo_add(w.main_key.address, 200000, '46fcfdbdc3573756916a0ced8bbc5418063abccd2c272f17bf266f77549b62d5', 0)
        t = w.sweep(w.get_key().address, offline=True, fee=2000)
        t_json = t.as_json()
        self.assertFalse(wif in t_json)
        self.assertFalse(private_hex in t_json)
        self.assertFalse(str(secret) in t_json)

        wif2 = 'xprv9s21ZrQH143K3mEc645dz1wEo4F1Sy8mNKdXZxFWniS7ZNqSgo2CS7chiDxqvVHJbQeR7RsMPaUaeTL6nwD9ChnwJw4LHz' \
               'Ni2xTDTQ8t1Hn'
        private_hex2 = 'e68f716a02929e29c5b9b3d8a1a1b5424dc63ea03eb9b9990cf0ffaf396789fc'
        secret2 = 104285397059777051994770481926675935425657204513917549168323819901909731871228
        k2 = HDKey(wif2)

<<<<<<< HEAD
        wms = wallet_create_or_open('wlttest_ms', [k, k2], cosigner_id=0, databasefile=DATABASEFILE_UNITTESTS)
=======
        wms = wallet_create_or_open('wlttest_ms', [k, k2], db_uri=self.DATABASE_URI)
>>>>>>> 7abf577e
        w_json = wms.as_json()
        self.assertFalse('"xprv' in w_json)
        self.assertFalse(wif in w_json)
        self.assertFalse(private_hex in w_json)
        self.assertFalse(str(secret) in w_json)
        self.assertFalse(wif2 in w_json)
        self.assertFalse(private_hex2 in w_json)
        self.assertFalse(str(secret2) in w_json)

    def test_wallet_key_create_from_key(self):
        k1 = HDKey(network='dash')
        k2 = HDKey(network='dash')
        w1 = HDWallet.create('network_mixup_test_wallet', network='litecoin', db_uri=self.DATABASE_URI)
        wk1 = HDWalletKey.from_key('key1', w1.wallet_id, w1._session, key=k1.address_obj)
        self.assertEqual(wk1.network.name, 'dash')
        self.assertRaisesRegexp(WalletError, "Specified network and key network should be the same",
                                HDWalletKey.from_key, 'key2', w1.wallet_id, w1._session, key=k2.address_obj,
                                network='bitcoin')
        w2 = HDWallet.create('network_mixup_test_wallet2', network='litecoin', db_uri=self.DATABASE_URI)
        wk2 = HDWalletKey.from_key('key1', w2.wallet_id, w2._session, key=k1)
        self.assertEqual(wk2.network.name, 'dash')
        self.assertRaisesRegexp(WalletError, "Specified network and key network should be the same",
                                HDWalletKey.from_key, 'key2', w2.wallet_id, w2._session, key=k2,
                                network='bitcoin')
        wk3 = HDWalletKey.from_key('key3', w2.wallet_id, w2._session, key=k1)
        self.assertEqual(wk3.name, 'key1')
        wk4 = HDWalletKey.from_key('key4', w2.wallet_id, w2._session, key=k1.address_obj)
        self.assertEqual(wk4.name, 'key1')
        k = HDKey().public_master()
        w = HDWallet.create('pmtest', network='litecoin', db_uri=self.DATABASE_URI)
        wk1 = HDWalletKey.from_key('key', w.wallet_id, w._session, key=k)
        self.assertEqual(wk1.path, 'M')
        # Test __repr__ method
        self.assertIn("<HDWalletKey(key_id=", repr(wk1))
        # Test change key name
        wk1.name = 'new_name'
        self.assertEqual(wk1.name, 'new_name')

    def test_wallet_key_not_found(self):
        w = HDWallet.create('test_wallet_key_not_found', db_uri=self.DATABASE_URI)
        self.assertRaisesRegexp(WalletError, 'Key with id 1000000 not found', HDWalletKey, 1000000, w._session)


@parameterized_class(*params)
class TestWalletElectrum(TestWalletMixin, unittest.TestCase):

    wallet = None

    @classmethod
    def setUpClass(cls):
        cls.db_remove()
        cls.pk = 'xprv9s21ZrQH143K2fuscnMTwUadsPqEbYdFQVJ1uWPawUYi7C485NHhCiotGy6Kz3Cz7ReVr65oXNwhREZ8ePrz8p7zy' \
                 'Hra82D1EGS7cQQmreK'
        cls.wallet = HDWallet.create(
            keys=cls.pk,
            name='test_wallet_electrum',
            db_uri=cls.DATABASE_URI)
        cls.wallet.key_path = ["m", "change", "address_index"]
        workdir = os.path.dirname(__file__)
        with open('%s/%s' % (workdir, 'electrum_keys.json')) as f:
            cls.el_keys = json.load(f)
        for i in range(20):
            cls.wallet.key_for_path('m/0/%d' % i, name='-test- Receiving #%d' % i)
        for i in range(6):
            cls.wallet.key_for_path('m/1/%d' % i, name='-test- Change #%d' % i)

    def test_electrum_keys(self):
        for key in self.wallet.keys():
            if key.name[:6] == '-test-' and key.path not in ['m/0', 'm/1'] and key.path[3:] != 'm/4':
                self.assertIn(key.address, self.el_keys.keys(),
                              msg='Key %s (%s, %s) not found in Electrum wallet key export' %
                                  (key.name, key.path, key.address))

    def test_wallet_electrum_p2pkh(self):
        phrase = 'smart donor clever resource stool denial wink under oak sand limb wagon'
        wlt = HDWallet.create('wallet_electrum_p2pkh', phrase, network='bitcoin', witness_type='segwit',
                              db_uri=self.DATABASE_URI)
        self.assertEqual(wlt.get_key().address, 'bc1qjz5l6mej6ptqlggfvdlys8pfukwqp8xnu0mn5u')
        self.assertEqual(wlt.get_key_change().address, 'bc1qz4tr569wfs2fuekgcjtdlz0eufk7rfs8gnu5j9')

    def test_wallet_electrum_p2sh_p2wsh(self):
        phrase1 = 'magnet voice math okay castle recall arrange music high sustain require crowd'
        phrase2 = 'wink tornado honey delay nest sing series timber album region suit spawn'
<<<<<<< HEAD
        wlt = HDWallet.create('wallet_electrum_p2sh_p2wsh', [phrase1, phrase2], network='bitcoin', cosigner_id=0,
                              witness_type='p2sh-segwit', databasefile=DATABASEFILE_UNITTESTS)
=======
        wlt = HDWallet.create('wallet_electrum_p2sh_p2wsh', [phrase1, phrase2], network='bitcoin',
                              witness_type='p2sh-segwit', db_uri=self.DATABASE_URI)
>>>>>>> 7abf577e
        self.assertEqual(wlt.get_key().address, '3ArRVGXfqcjw68XzUZr4iCCemrPoFZxm7s')
        self.assertEqual(wlt.get_key_change().address, '3FZEUFf59C3psUUiKB8TFbjsFUGWD73QPY')


@parameterized_class(*params)
class TestWalletMultiCurrency(TestWalletMixin, unittest.TestCase):

    wallet = None

    @classmethod
    def setUpClass(cls):
        cls.db_remove()
        cls.pk = 'xprv9s21ZrQH143K4478MENLXpSXSvJSRYsjD2G3sY7s5sxAGubyujDmt9Qzfd1me5s1HokWGGKW9Uft8eB9dqryybAcFZ5JAs' \
                 'rg84jAVYwKJ8c'
        cls.wallet = HDWallet.create(
            keys=cls.pk, network='dash',
            name='test_wallet_multicurrency',
            db_uri=cls.DATABASE_URI)

        cls.wallet.new_account(network='litecoin')
        cls.wallet.new_account(network='bitcoin')
        cls.wallet.new_account(network='testnet')
        cls.wallet.new_account(network='dash')
        cls.wallet.new_key()
        cls.wallet.new_key()
        cls.wallet.new_key(network='bitcoin')

    def test_wallet_multiple_networks_defined(self):
        networks_expected = sorted(['litecoin', 'bitcoin', 'dash', 'testnet'])
        networks_wlt = sorted([x.name for x in self.wallet.networks()])
        self.assertListEqual(networks_wlt, networks_expected,
                             msg="Not all network are defined correctly for this wallet")

    def test_wallet_multiple_networks_default_addresses(self):
        addresses_expected = ['XqTpf6NYrrckvsauJKfHFBzZaD9wRHjQtv', 'Xamqfy4y21pXMUP8x8TeTPWCNzsKrhSfau',
                              'XugknDhBtJFvfErjaobizCa8KAEDVU7bCJ', 'Xj6tV9Jc3qJ2AszpNxvEq7KVQKUMcfmBqH',
                              'XgkpZbqaRsRb2e2BC1QsWxTDEfW6JVpP6r']
        self.assertListEqual(self.wallet.addresslist(network='dash'), addresses_expected)

    def test_wallet_multiple_networks_import_key(self):
        pk_bitcoin = 'xprv9s21ZrQH143K3RBvuNbSwpAHxXuPNWMMPfpjuX6ciwo91HpYq6gDLjZuyrQCPpo4qBDXyvftN7MdX7SBVXeGgHs' \
                     'TijeHZLLgnukZP8dDkjC'
        res = self.wallet.import_key(pk_bitcoin, network='bitcoin')
        self.assertEqual(res.address, '1Hhyezo3XUC1BYpwLmp2AueWWw26xgXq7B')

    def test_wallet_multiple_networks_import_key_network(self):
        pk_hex = '770abe6f3854620edfb836ce88ce74c26da1a4b00502c98c368a9373d0c0fcd8'
        address_ltc = 'Lg2uMYnqu48REt4KaSYLPZiaxy5PKUkkdZ'
        self.wallet.import_key(pk_hex, network='litecoin')
        addresses_ltc_in_wallet = self.wallet.addresslist(network='litecoin')
        self.assertIn(address_ltc, addresses_ltc_in_wallet)

    def test_wallet_multiple_networks_import_error(self):
        pk_dashtest = 'YXsfembHRwpatrAVUGY8MBUuKwhUDf9EEWeZwGoEfE5appg5rLjSfZ1GwoaNB5DgUZ2aVuU1ezmg7zDefubuWkZ17et5o' \
                      'KoMgKnjvAZ6a4Yn2QZg'
        error_str = "Network bitcoinlib_test not available in this wallet, please create an account for this network " \
                    "first."
        self.assertRaisesRegexp(WalletError, error_str, self.wallet.import_key, pk_dashtest)


@parameterized_class(*params)
class TestWalletMultiNetworksMultiAccount(TestWalletMixin, unittest.TestCase):

    @classmethod
    def setUpClass(cls):
        cls.db_remove()

    def test_wallet_multi_networks_send_transaction(self):
        pk = 'tobacco defy swarm leaf flat pyramid velvet pen minor twist maximum extend'
        wallet = HDWallet.create(
            keys=pk, network='bitcoin',
            name='test_wallet_multi_network_multi_account',
            db_uri=self.DATABASE_URI)

        wallet.new_key()
        acc = wallet.new_account('BCL test home', network='bitcoinlib_test')
        acc2 = wallet.new_account('BCL test office', network='bitcoinlib_test')
        wallet.new_key(account_id=acc2.account_id, network='bitcoinlib_test')
        wallet.new_key(account_id=acc.account_id, network='bitcoinlib_test')
        wallet.utxos_update(networks='bitcoinlib_test')
        wallet.new_key(account_id=acc.account_id, network='bitcoinlib_test')
        wallet.new_key(account_id=acc.account_id, network='bitcoinlib_test')
        wallet.get_key(network='testnet', number_of_keys=2)
        wallet.get_key(network='testnet', change=1)
        wallet.utxos_update(networks='testnet')
        self.assertEqual(wallet.balance(network='bitcoinlib_test'), 600000000)
        self.assertEqual(wallet.balance(network='bitcoinlib_test', account_id=1), 600000000)
        self.assertEqual(wallet.balance(network='testnet'), 0)
        ltct_addresses = ['mhHhSx66jdXdUPu2A8pXsCBkX1UvHmSkUJ', 'mrdtENj75WUfrJcZuRdV821tVzKA4VtCBf',
                          'mmWFgfG43tnP2SJ8u8UDN66Xm63okpUctk']
        self.assertListEqual(wallet.addresslist(network='testnet'), ltct_addresses)

        t = wallet.send_to('21EsLrvFQdYWXoJjGX8LSEGWHFJDzSs2F35', 10000000, account_id=1,
                           network='bitcoinlib_test', fee=1000, offline=False)
        self.assertIsNone(t.error)
        self.assertTrue(t.verified)
        self.assertEqual(wallet.balance(network='bitcoinlib_test', account_id=1), 589999000)
        self.assertEqual(len(wallet.transactions(account_id=0, network='bitcoinlib_test')), 6)
        self.assertEqual(len(wallet.transactions(account_id=1, network='bitcoinlib_test')), 7)
        del wallet

    def test_wallet_multi_networks_account_bip44_code_error(self):
        wlt = HDWallet.create("wallet-bip44-code-error", network='testnet', db_uri=self.DATABASE_URI)
        error_str = "Can not create new account for network litecoin_testnet with same BIP44 cointype"
        self.assertRaisesRegexp(WalletError, error_str, wlt.new_account, network='litecoin_testnet')

    def test_wallet_get_account_defaults(self):
        w = wallet_create_or_open("test_wallet_get_account_defaults", witness_type='segwit',
                                  db_uri=self.DATABASE_URI)
        w.get_key(network='litecoin', account_id=100)
        network, account_id, account_key = w._get_account_defaults(network='litecoin')
        self.assertEqual(network, 'litecoin')
        self.assertEqual(account_id, 100)
        self.assertIn('account', account_key.name)

    def test_wallet_update_attributes(self):
        w = HDWallet.create('test_wallet_set_attributes', db_uri=self.DATABASE_URI)
        w.new_account(network='litecoin', account_id=1200)
        owner = 'Satoshi'
        w.owner = owner
        w.default_network_set('litecoin')
        w.default_account_id = 1200
        del w

        w2 = HDWallet('test_wallet_set_attributes', db_uri=self.DATABASE_URI)
        self.assertEqual(w2.owner, owner)
        self.assertEqual(w2.network.name, 'litecoin')
        nk = w2.new_key()
        self.assertEqual(nk.path, "m/44'/2'/1200'/0/1")


@parameterized_class(*params)
class TestWalletBitcoinlibTestnet(TestWalletMixin, unittest.TestCase):

    @classmethod
    def setUpClass(cls):
        cls.db_remove()

    def test_wallet_bitcoinlib_testnet_sendto(self):
        w = HDWallet.create(
            network='bitcoinlib_test',
            name='test_wallet_bitcoinlib_testnet_sendto',
            db_uri=self.DATABASE_URI)

        w.new_key()
        w.utxos_update()
        self.assertIsNone(w.send_to('21DBmFUMQMP7A6KeENXgZQ4wJdSCeGc2zFo', 5000000).error)

    def test_wallet_bitcoinlib_testnet_send_utxos_updated(self):
        w = HDWallet.create(
            network='bitcoinlib_test',
            name='test_wallet_bitcoinlib_testnet_send_utxos_updated',
            db_uri=self.DATABASE_URI)

        w.utxos_update()
        self.assertEqual(len(w.utxos()), 2)
        t = w.send_to('21DBmFUMQMP7A6KeENXgZQ4wJdSCeGc2zFo', 10000)
        self.assertTrue(t.pushed)

    def test_wallet_bitcoinlib_testnet_sendto_no_funds_txfee(self):
        w = HDWallet.create(
            network='bitcoinlib_test',
            name='test_wallet_bitcoinlib_testnet_sendto_no_funds_txfee',
            db_uri=self.DATABASE_URI)
        w.new_key()
        w.utxos_update()
        balance = w.balance()
        self.assertFalse(w.send_to('21DBmFUMQMP7A6KeENXgZQ4wJdSCeGc2zFo', balance))

    def test_wallet_bitcoinlib_testnet_sweep(self):
        w = HDWallet.create(
            network='bitcoinlib_test',
            name='test_wallet_bitcoinlib_testnet_sweep',
            db_uri=self.DATABASE_URI)
        w.new_key()
        w.new_key()
        w.new_key()
        w.utxos_update()
        self.assertIsNone(w.sweep('21DBmFUMQMP7A6KeENXgZQ4wJdSCeGc2zFo').error)
        self.assertEqual(w.utxos(), [])
        self.assertRaisesRegexp(WalletError, "Cannot sweep wallet, no UTXO's found",
                                w.sweep, '21DBmFUMQMP7A6KeENXgZQ4wJdSCeGc2zFo')


@parameterized_class(*params)
class TestWalletMultisig(TestWalletMixin, unittest.TestCase):

    @classmethod
    def setUpClass(cls):
        cls.db_remove()

    def test_wallet_multisig_2_wallets_private_master_plus_account_public(self):
        self.db_remove()
        pk1 = 'tprv8ZgxMBicQKsPdPVdNSEeAhagkU6tUDhUQi8DcCTmJyNLUyU7svTFzXQdkYqNJDEtQ3S2wAspz3K56CMcmMsZ9eXZ2nkNq' \
              'gVxJhMHq3bGJ1X'
        pk1_acc_pub = 'tpubDCZUk9HLxh5gdB9eC8FUxPB1AbZtsSnbvyrAAzsC8x3tiYDgbzyxcngU99rG333jegHG5vJhs11AHcSVkbwrU' \
                      'bYEsPK8vA7E6yFB9qbsTYi'
        w1 = HDWallet.create(name='test_wallet_create_1', keys=pk1, db_uri=self.DATABASE_URI)
        w2 = HDWallet.create(name='test_wallet_create_2', keys=pk1_acc_pub, db_uri=self.DATABASE_URI)
        wk1 = w1.new_key()
        wk2 = w2.new_key()
        self.assertTrue(wk1.is_private)
        self.assertFalse(wk2.is_private)
        self.assertEqual(wk1.address, wk2.address)

    def test_wallet_multisig_create_2_cosigner_wallets(self):
        self.db_remove()
        pk_wif1 = 'tprv8ZgxMBicQKsPdvHCP6VxtFgowj2k7nBJnuRiVWE4DReDFojkLjyqdT8mtR6XJK9dRBcaa3RwvqiKFjsEQVhKfQmHZCCY' \
                  'f4jRTWvJuVuK67n'
        pk_wif2 = 'tprv8ZgxMBicQKsPdkJVWDkqQQAMVYB2usfVs3VS2tBEsFAzjC84M3TaLMkHyJWjydnJH835KHvksS92ecuwwWFEdLAAccwZ' \
                  'KjhcA63NUyvDixB'
        pk1 = HDKey(pk_wif1, network='testnet')
        pk2 = HDKey(pk_wif2, network='testnet')
        wl1 = HDWallet.create('multisig_test_wallet1',
                              [pk_wif1, pk2.subkey_for_path("m/45'").wif_public()],
                              sigs_required=2, network='testnet', db_uri=self.DATABASE_URI)
        wl2 = HDWallet.create('multisig_test_wallet2',
                              [pk1.subkey_for_path("m/45'").wif_public(), pk_wif2],
                              sigs_required=2, network='testnet', db_uri=self.DATABASE_URI)
        wl1_key = wl1.new_key()
        wl2_key = wl2.new_key(cosigner_id=wl1.cosigner_id)
        self.assertEqual(wl1_key.address, wl2_key.address)

    def test_wallet_multisig_bitcoinlib_testnet_transaction_send(self):
        self.db_remove()

        key_list = [
            'Pdke4WfXvALPdbrKEfBU9z9BNuRNbv1gRr66BEiZHKcRXDSZQ3gV',
            'PhUTR4ZkZu9Xkzn3ee3xMU1TxbNx6ENJvUjX4wBaZDyTCMrn1zuE',
            'PdnZFcwpxUSAcFE6MHB78weVAguwzSTUMBqswkqie7Uxfxsd77Zs'
        ]

        # Create wallet and generate key
        wl = HDWallet.create_multisig('multisig_test_simple', key_list, sigs_required=2, network='bitcoinlib_test',
<<<<<<< HEAD
                                      cosigner_id=0, databasefile=DATABASEFILE_UNITTESTS)
=======
                                      db_uri=self.DATABASE_URI)
>>>>>>> 7abf577e
        wl.new_key()

        # Sign, verify and send transaction
        wl.utxos_update()  # In bitcoinlib_test network this generates new UTXO's
        t = wl.transaction_create([('21DBmFUMQMP7A6KeENXgZQ4wJdSCeGc2zFo', 100000)])
        t.sign()
        self.assertTrue(t.verify())
        t.send()
        self.assertIsNone(t.error)

    def test_wallet_multisig_bitcoin_transaction_send_offline(self):
        self.db_remove()
        pk2 = HDKey('e2cbed99ad03c500f2110f1a3c90e0562a3da4ba0cff0e74028b532c3d69d29d')
        key_list = [
            HDKey('e9e5095d3e26643cc4d996efc6cb9a8d8eb55119fdec9fa28a684ba297528067'),
            pk2.public_master(multisig=True).public(),
            HDKey('86b77aee5cfc3a55eb0b1099752479d82cb6ebaa8f1c4e9ef46ca0d1dc3847e6').public_master(
                multisig=True).public(),
        ]
        wl = HDWallet.create('multisig_test_bitcoin_send', key_list, sigs_required=2,
                             db_uri=self.DATABASE_URI)
        wl.utxo_add(wl.get_key().address, 200000, '46fcfdbdc3573756916a0ced8bbc5418063abccd2c272f17bf266f77549b62d5', 0)
        t = wl.transaction_create([('3CuJb6XrBNddS79vr27SwqgR4oephY6xiJ', 100000)])
        t.sign(pk2.subkey_for_path("m/45'/2/0/0"))
        t.send(offline=True)
        self.assertTrue(t.verify())
        self.assertIsNone(t.error)

    def test_wallet_multisig_bitcoin_transaction_send_no_subkey_for_path(self):
        self.db_remove()
        pk2 = HDKey('e2cbed99ad03c500f2110f1a3c90e0562a3da4ba0cff0e74028b532c3d69d29d')
        key_list = [
            HDKey('e9e5095d3e26643cc4d996efc6cb9a8d8eb55119fdec9fa28a684ba297528067'),
            pk2.public_master(multisig=True),
            HDKey('86b77aee5cfc3a55eb0b1099752479d82cb6ebaa8f1c4e9ef46ca0d1dc3847e6').public_master(multisig=True),
        ]
        wl = HDWallet.create('multisig_test_bitcoin_send', key_list, sigs_required=2,
                             db_uri=self.DATABASE_URI)
        wl.utxo_add(wl.get_key().address, 200000, '46fcfdbdc3573756916a0ced8bbc5418063abccd2c272f17bf266f77549b62d5', 0)
        t = wl.transaction_create([('3CuJb6XrBNddS79vr27SwqgR4oephY6xiJ', 100000)])
        t.sign(pk2)
        t.send(offline=True)
        self.assertTrue(t.verify())
        self.assertIsNone(t.error)

    def test_wallet_multisig_litecoin_transaction_send_offline(self):
        self.db_remove()
        NETWORK = 'litecoin_legacy'
        pk2 = HDKey('e2cbed99ad03c500f2110f1a3c90e0562a3da4ba0cff0e74028b532c3d69d29d', network=NETWORK)
        key_list = [
            HDKey('e9e5095d3e26643cc4d996efc6cb9a8d8eb55119fdec9fa28a684ba297528067', network=NETWORK),
            pk2.public_master(multisig=True),
            HDKey('86b77aee5cfc3a55eb0b1099752479d82cb6ebaa8f1c4e9ef46ca0d1dc3847e6',
                  network=NETWORK).public_master(multisig=True),
        ]
        wl = HDWallet.create('multisig_test_bitcoin_send', key_list, sigs_required=2, network=NETWORK,
                             db_uri=self.DATABASE_URI)
        wl.get_key(number_of_keys=2)
        wl.utxo_add(wl.get_key().address, 200000, '46fcfdbdc3573756916a0ced8bbc5418063abccd2c272f17bf266f77549b62d5', 0)
        t = wl.transaction_create([('3DrP2R8XmHswUyeK9GeYgHJxvyxTfMNkid', 100000)])
        t.sign(pk2.subkey_for_path("m/45'/2/0/0"))
        t.send(offline=True)
        self.assertTrue(t.verify())
        self.assertIsNone(t.error)

    def test_wallet_multisig_2of2(self):
        """
        Create 2 cosigner wallets with 1 own private key a public key from other cosigner
        Then create and sign transaction if first wallet, import and sign it in second wallet
        and verify created transaction.

        """
        self.db_remove()

        keys = [
            HDKey('YXscyqNJ5YK411nwB4wzazXjJn9L9iLAR1zEMFcpLipDA25rZregBGgwXmprsvQLeQAsuTvemtbCWR1AHaPv2qmvkartoiFUU6'
                  'qu1uafT2FETtXT', network='bitcoinlib_test'),
            HDKey('YXscyqNJ5YK411nwB4EyGbNZo9eQSUWb64vAFKHt7E2LYnbmoNz8Gyjs6xc7iYAudcnkgf127NPnaanuUgyRngAiwYBcXKGsSJ'
                  'wadGhxByT2MnLd', network='bitcoinlib_test')]

        msw1 = HDWallet.create('msw1', [keys[0], keys[1].subkey_for_path("m/45'").wif_public()],
                               network='bitcoinlib_test', sort_keys=False, sigs_required=2,
                               db_uri=self.DATABASE_URI)
        msw2 = HDWallet.create('msw2', [keys[0].subkey_for_path("m/45'").wif_public(), keys[1]],
                               network='bitcoinlib_test', sort_keys=False, sigs_required=2,
                               db_uri=self.DATABASE_URI)
        msw1.new_key()
        self.assertEqual(len(msw1.get_key().key()), 2)
        msw2.new_key(cosigner_id=0)
        msw1.utxos_update()
        msw2.utxos_update()
        utxos = msw1.utxos()
        output_arr = [('21KnydRNSmqAf8Py74mMiwRXYHGxW27zyDu', utxos[0]['value'] - 50000)]
        input_arr = [(utxos[0]['tx_hash'], utxos[0]['output_n'], utxos[0]['key_id'], utxos[0]['value'])]
        t = msw1.transaction_create(output_arr, input_arr, fee=50000)
        t.sign()
        t2 = msw2.transaction_import(t)
        t2.sign()
        self.assertTrue(t2.verify())

    def test_wallet_multisig_2of2_different_database(self):
        """
        Same unittest as before (test_wallet_multisig_sign_2_different_wallets) but now with 2
        separate databases to check for database interference.

        """
        self.db_remove()

        keys = [
            HDKey('YXscyqNJ5YK411nwB4wzazXjJn9L9iLAR1zEMFcpLipDA25rZregBGgwXmprsvQLeQAsuTvemtbCWR1AHaPv2qmvkartoiFUU6'
                  'qu1uafT2FETtXT', network='bitcoinlib_test'),
            HDKey('YXscyqNJ5YK411nwB4EyGbNZo9eQSUWb64vAFKHt7E2LYnbmoNz8Gyjs6xc7iYAudcnkgf127NPnaanuUgyRngAiwYBcXKGsSJ'
                  'wadGhxByT2MnLd', network='bitcoinlib_test')]

        msw1 = HDWallet.create('msw1', [keys[0], keys[1].public_master(multisig=True)], network='bitcoinlib_test',
                               sort_keys=False, sigs_required=2, db_uri=self.DATABASE_URI)
        msw2 = HDWallet.create('msw2', [keys[0].public_master(multisig=True), keys[1]], network='bitcoinlib_test',
                               sort_keys=False, sigs_required=2, db_uri=self.DATABASE_URI_2)
        msw1.new_key()
        msw2.new_key(cosigner_id=msw1.cosigner_id)
        msw1.utxos_update()
        msw2.utxos_update()
        utxos = msw1.utxos()
        output_arr = [('21KnydRNSmqAf8Py74mMiwRXYHGxW27zyDu', utxos[0]['value'] - 50000)]
        input_arr = [(utxos[0]['tx_hash'], utxos[0]['output_n'], utxos[0]['key_id'], utxos[0]['value'])]
        t = msw1.transaction_create(output_arr, input_arr, fee=50000)
        t.sign()
        t2 = msw2.transaction_import(t)
        t2.sign()
        t2.send()
        self.assertIsNone(t2.error)

    @classmethod
    def _multisig_test(cls, sigs_required, number_of_sigs, sort_keys, network):
        # Create Keys
        key_dict = {}
        for key_id in range(number_of_sigs):
            key_dict[key_id] = HDKey(network=network)
        random_output_address = HDKey(network=network).address()

        # Create wallets with 1 private key each
        wallet_dict = {}
        wallet_keys = {}
        for wallet_id in range(number_of_sigs):
            wallet_name = 'multisig-%d' % wallet_id
            key_list = []
            for key_id in key_dict:
                if key_id == wallet_id:
                    key_list.append(key_dict[key_id])
                else:
                    key_list.append(key_dict[key_id].public_master(multisig=True, as_private=True))
            wallet_dict[wallet_id] = HDWallet.create(
<<<<<<< HEAD
                wallet_name, key_list, sigs_required=sigs_required, network=network, sort_keys=sort_keys, cosigner_id=0,
                databasefile=DATABASEFILE_UNITTESTS)
=======
                wallet_name, key_list, sigs_required=sigs_required, network=network, sort_keys=sort_keys,
                db_uri=cls.DATABASE_URI)
>>>>>>> 7abf577e
            wallet_keys[wallet_id] = wallet_dict[wallet_id].new_key()
            wallet_dict[wallet_id].utxos_update()

        # Create transaction in one random wallet
        wallet_ids = [i for i in range(0, number_of_sigs)]
        shuffle(wallet_ids)
        fee = 50000
        wallet_id = wallet_ids.pop()
        wlt = wallet_dict[wallet_id]
        utxos = wlt.utxos()
        output_arr = [(random_output_address, utxos[0]['value'] - fee)]
        input_arr = [(utxos[0]['tx_hash'], utxos[0]['output_n'], utxos[0]['key_id'], utxos[0]['value'])]
        t = wlt.transaction_create(output_arr, input_arr, fee=fee)
        t.sign()
        n_signs = 1

        # Sign transaction with other wallets until required number of signatures is reached
        while wallet_ids and n_signs < sigs_required:
            wallet_id = wallet_ids.pop()
            t = wallet_dict[wallet_id].transaction_import(t)
            t.sign()
            n_signs += 1
        wlt._session.close()
        return t

    def test_wallet_multisig_2of3(self):
        self.db_remove()
        t = self._multisig_test(2, 3, False, 'bitcoinlib_test')
        self.assertTrue(t.verify())

    def test_wallet_multisig_2of3_sorted(self):
        self.db_remove()
        t = self._multisig_test(2, 3, True, 'bitcoinlib_test')
        self.assertTrue(t.verify())

    def test_wallet_multisig_3of5(self):
        self.db_remove()
        t = self._multisig_test(3, 5, False, 'bitcoinlib_test')
        self.assertTrue(t.verify())

    def test_wallet_multisig_2of2_with_single_key(self):
        self.db_remove()
        keys = [HDKey(network='bitcoinlib_test'), HDKey(network='bitcoinlib_test', key_type='single')]
        key_list = [keys[0], keys[1].public()]

        wl = HDWallet.create('multisig_expk2', key_list, sigs_required=2, network='bitcoinlib_test',
                             db_uri=self.DATABASE_URI, sort_keys=False)
        k1 = wl.new_key()
        k2 = wl.new_key()
        k3 = wl.new_key_change()
        wl.utxos_update()
        self.assertEqual(wl.public_master()[1].wif, keys[1].wif())
        key_names = [k.name for k in wl.keys(is_active=False)]
        self.assertListEqual(key_names, [k1.name, k2.name, k3.name])

        t = wl.transaction_create([(HDKey(network='bitcoinlib_test').address(), 6400000)], min_confirms=0)
        t.sign(keys[1])
        t.send()
        self.assertIsNone(t.error)

    def test_wallet_multisig_sorted_keys(self):
        self.db_remove()
        key1 = HDKey()
        key2 = HDKey()
        key3 = HDKey()
        w1 = HDWallet.create('w1', [key1, key2.public_master(multisig=True), key3.public_master(multisig=True)],
                             sigs_required=2, db_uri=self.DATABASE_URI)
        w2 = HDWallet.create('w2', [key1.public_master(multisig=True), key2, key3.public_master(multisig=True)],
                             sigs_required=2, db_uri=self.DATABASE_URI)
        w3 = HDWallet.create('w3', [key1.public_master(multisig=True), key2.public_master(multisig=True), key3],
                             sigs_required=2, db_uri=self.DATABASE_URI)
        for _ in range(5):
            cosigner_id = random.randint(0, 2)
            address1 = w1.new_key(cosigner_id=cosigner_id).address
            address2 = w2.new_key(cosigner_id=cosigner_id).address
            address3 = w3.new_key(cosigner_id=cosigner_id).address
            self.assertTrue((address1 == address2 == address3),
                            'Different addressed generated: %s %s %s' % (address1, address2, address3))

    def test_wallet_multisig_sign_with_external_single_key(self):
        self.db_remove()
        network = 'bitcoinlib_test'
        words = 'square innocent drama'
        seed = Mnemonic().to_seed(words, 'password')
        hdkey = HDKey.from_seed(seed, network=network)
        hdkey.key_type = 'single'

        key_list = [
            HDKey(network=network, multisig=True).public_master(),
            HDKey(network=network),
            hdkey.public()
        ]
        wallet = HDWallet.create('Multisig-2-of-3-example', key_list, sigs_required=2, network=network,
                                 db_uri=self.DATABASE_URI)
        wallet.new_key()
        wallet.utxos_update()
        wt = wallet.send_to('21A6yyUPRL9hZZo1Rw4qP5G6h9idVVLUncE', 10000000)
        self.assertFalse(wt.verify())
        wt.sign(hdkey)
        self.assertTrue(wt.verify())

    def test_wallet_multisig_reopen_wallet(self):

        def _open_all_wallets():
            wl1 = wallet_create_or_open(
                'multisigmulticur1_tst', sigs_required=2, network=network,
                db_uri=self.DATABASE_URI, sort_keys=False,
                keys=[pk1, pk2.public_master(), pk3.public_master()])
            wl2 = wallet_create_or_open(
                'multisigmulticur2_tst', sigs_required=2, network=network,
                db_uri=self.DATABASE_URI, sort_keys=False,
                keys=[pk1.public_master(), pk2, pk3.public_master()])
            wl3 = wallet_create_or_open(
                'multisigmulticur3_tst', sigs_required=2, network=network,
                db_uri=self.DATABASE_URI, sort_keys=False,
                keys=[pk1.public_master(), pk2.public_master(), pk3])
            return wl1, wl2, wl3

        self.db_remove()
        network = 'litecoin'
        phrase1 = 'shop cloth bench traffic vintage security hour engage omit almost episode fragile'
        phrase2 = 'exclude twice mention orchard grit ignore display shine cheap exercise same apart'
        phrase3 = 'citizen obscure tribe index little welcome deer wine exile possible pizza adjust'
        pk1 = HDKey.from_passphrase(phrase1, multisig=True, network=network)
        pk2 = HDKey.from_passphrase(phrase2, multisig=True, network=network)
        pk3 = HDKey.from_passphrase(phrase3, multisig=True, network=network)
        wallets = _open_all_wallets()
        for wlt in wallets:
            self.assertEqual(wlt.get_key(cosigner_id=1).address, 'MQVt7KeRHGe35b9ziZo16T5y4fQPg6Up7q')
        del wallets
        wallets2 = _open_all_wallets()
        for wlt in wallets2:
            self.assertEqual(wlt.get_key(cosigner_id=1).address, 'MQVt7KeRHGe35b9ziZo16T5y4fQPg6Up7q')

    def test_wallet_multisig_network_mixups(self):
        self.db_remove()
        network = 'litecoin_testnet'
        phrase1 = 'shop cloth bench traffic vintage security hour engage omit almost episode fragile'
        phrase2 = 'exclude twice mention orchard grit ignore display shine cheap exercise same apart'
        phrase3 = 'citizen obscure tribe index little welcome deer wine exile possible pizza adjust'
        pk2 = HDKey.from_passphrase(phrase2, multisig=True, network=network)
        pk3 = HDKey.from_passphrase(phrase3, multisig=True, network=network)
        wlt = wallet_create_or_open(
            'multisig_network_mixups', sigs_required=2, network=network, db_uri=self.DATABASE_URI,
            keys=[phrase1, pk2.public_master(), pk3.public_master()],
            sort_keys=False)
        self.assertEqual(wlt.get_key().address, 'QjecchURWzhzUzLkhJ8Xijnm29Z9PscSqD')
        self.assertEqual(wlt.get_key().network.name, network)

    def test_wallet_multisig_info(self):
<<<<<<< HEAD
        w = HDWallet.create('test_wallet_multisig_info', keys=[HDKey(network='bitcoinlib_test'),
                                                               HDKey(network='bitcoinlib_test')],
                            network='bitcoinlib_test', cosigner_id=0, databasefile=DATABASEFILE_UNITTESTS)
=======
        w = HDWallet.create('test_wallet_multisig_info', keys=[HDKey(), HDKey()],
                            network='bitcoinlib_test', db_uri=self.DATABASE_URI)
>>>>>>> 7abf577e
        w.utxos_update()
        w.info(detail=6)

    def test_wallets_multisig_missing_private_and_cosigner(self):
        k0 = 'xprv9s21ZrQH143K459uwGGCU3Wj3v1LFFJ42tgyTsNnr6p2BS6FZ9jQ7fmZMMnqsWSi2BBgpX3hFbR4ode8Jx58ibSNeaBLFQ68Xs3' \
             'jwg4QFLh'
        k1 = 'xpub661MyMwAqRbcGcJB4UPQpR2mUQtdUVbjjNC84DEK9ptZ2XgAC54U1onrH6tEMueYbzGPCRRPoDx5npvCS4Xryz8toVVEQ4ZFfkU' \
             'cJobNZfn'
        k2 = 'xpub661MyMwAqRbcFD9fBAsKxxRPgikEvig5KYT1CEnAp7FcfcFeu2ZxdNcj6DDUxNreWgftXody6NqDHmFmh8tRZ4UNAecucovtW4M' \
             'bGjYRJFP'
        hdkey0 = HDKey(k0).public_master_multisig()
        hdkey1 = HDKey(k1, key_type='single')
        hdkey2 = HDKey(k2, key_type='single')
        self.assertRaisesRegexp(WalletError,
                                "This wallet does not contain any private keys, please specify cosigner_id for "
                                "this wallet", wallet_create_or_open,
                                'test_wallets_multisig_missing_private_and_cosigner',
                                keys=[hdkey0, hdkey1, hdkey2], databasefile=DATABASEFILE_UNITTESTS)

    def test_wallets_multisig_with_single_key_cosigner(self):
        k0 = 'xprv9s21ZrQH143K459uwGGCU3Wj3v1LFFJ42tgyTsNnr6p2BS6FZ9jQ7fmZMMnqsWSi2BBgpX3hFbR4ode8Jx58ibSNeaBLFQ68Xs3' \
             'jwg4QFLh'
        k1 = 'xpub661MyMwAqRbcGcJB4UPQpR2mUQtdUVbjjNC84DEK9ptZ2XgAC54U1onrH6tEMueYbzGPCRRPoDx5npvCS4Xryz8toVVEQ4ZFfkU' \
             'cJobNZfn'
        k2 = 'xpub661MyMwAqRbcFD9fBAsKxxRPgikEvig5KYT1CEnAp7FcfcFeu2ZxdNcj6DDUxNreWgftXody6NqDHmFmh8tRZ4UNAecucovtW4M' \
             'bGjYRJFP'
        hdkey0 = HDKey(k0).public_master_multisig()
        hdkey1 = HDKey(k1, key_type='single')
        hdkey2 = HDKey(k2, key_type='single')

        w = wallet_create_or_open('test_wallets_multisig_with_single_key_cosigner0', keys=[hdkey0, hdkey1, hdkey2],
                                  cosigner_id=0, databasefile=DATABASEFILE_UNITTESTS)
        w.new_key(cosigner_id=2)
        w.new_key(cosigner_id=2)
        # Cosigner 0 use a single key wallet, so calling new_key() repeatedly has no effect
        w.new_key()
        w.new_key()
        self.assertEqual(len(w.addresslist()), 3)
        self.assertEqual(w.keys()[0].address, '39b2tosg9To6cQTrqnZLhuhW5auqCqXKsH')
        self.assertEqual(w.keys()[1].address, '3K2eBv2hm3SjhVRaJJK8Dt7wMb8mRTWcMH')

        w2 = wallet_create_or_open('test_wallets_multisig_with_single_key_cosigner2', keys=[hdkey0, hdkey1, hdkey2],
                                   cosigner_id=2, databasefile=DATABASEFILE_UNITTESTS)
        w2.new_key()
        w2.new_key()
        self.assertEqual(w2.keys()[0].address, '39b2tosg9To6cQTrqnZLhuhW5auqCqXKsH')
        self.assertEqual(w2.keys()[1].address, '3K2eBv2hm3SjhVRaJJK8Dt7wMb8mRTWcMH')
        self.assertEqual(w2.keys()[0].path, "M/2/0/0")
        self.assertEqual(w2.keys()[1].path, "M/2/0/1")

        # Close wallet and reopen to test for database issues for example
        del w
        w = wallet_create_or_open('test_wallets_multisig_with_single_key_cosigner0',
                                  databasefile=DATABASEFILE_UNITTESTS)
        w.new_key(cosigner_id=2)
        self.assertEqual(w.keys()[3].address, '3Q9rnDniMa55jZFyzBDKihtXwZSM34zfEj')




@parameterized_class(*params)
class TestWalletKeyImport(TestWalletMixin, unittest.TestCase):

    @classmethod
    def setUpClass(cls):
        cls.db_remove()

    def test_wallet_key_import_and_sign_multisig(self):
        network = 'bitcoinlib_test'
        words = 'square innocent drama'
        seed = Mnemonic().to_seed(words, 'password')
        hdkey = HDKey.from_seed(seed, network=network)
        hdkey.key_type = 'single'

        key_list = [
            HDKey(network=network, multisig=True).public_master(),
            HDKey(network=network),
            hdkey.public()
        ]
        with HDWallet.create('Multisig-2-of-3-example', key_list, sigs_required=2,
                             db_uri=self.DATABASE_URI) as wlt:
            wlt.new_key()
            wlt.utxos_update()
            wt = wlt.send_to('21A6yyUPRL9hZZo1Rw4qP5G6h9idVVLUncE', 10000000)
            wt.sign(hdkey)
            wt.send()
            self.assertIsNone(wt.error)

    def test_wallet_import_private_for_known_public(self):
        hdkey = HDKey(
            'xprv9s21ZrQH143K2noEZoqGHnaDDLjrnFpis8jm7NWDhkWuNNCqMupGSy7PMYtGL9jvdTY7Nx3GZ6UZ9C52nebwbYXK73imaPUK24'
            'dZJtGZhGd')
        with HDWallet.create('public-private', hdkey.public_master().public(), db_uri=self.DATABASE_URI) \
                as wlt:
            self.assertFalse(wlt.main_key.is_private)
            wlt.import_key(hdkey)
            self.assertTrue(wlt.main_key.is_private)
            self.assertListEqual([k.path for k in wlt.keys()], ["m/44'/0'/0'", "m/44'/0'/0'/0", "m/44'/0'/0'/0/0",
                                                                'm', "m/44'", "m/44'/0'"])
            self.assertEqual(wlt.new_account().address, '16m3JAtQjHbmEZd8uYTyKebvrxh2RsFHB')
            self.assertEqual(wlt.get_key().address, '1P8BTrsBn8DKGQq7nSWPiEiUDgiG8sW1kf')

    def test_wallet_import_private_for_known_public_multisig(self):
        puk1 = "Ltub2ULsQdDwsgJsxgNnetNNAz19RMhTzkZeG9sv8H3hyBuBkS4pMUJKcy3LsUETJfmS47mBg3mrxMuAYJqSf2jW3TyfP81WKHjc" \
               "LV46vPh5kfX"
        puk2 = "Ltub2UZgTKsUVf6jmMZ3cihnLdvqxCCuJmAj2B3GaVUuQ6DPeNqFdtFAMr4rfbEkLveguPAKoiNfVNbWFexxxnxBUaZwXSWAp2X7" \
               "kPMSdJ9rHRQ"
        puk3 = "Ltub2VcWC27VfGLB2PTwq3TQ5fsCAkyVE33WJ8QbBxPSQ8RWmsQmoWX1k1Fu4SfH2cVhKQCc5bPyUKEzEA35PeCmp5a9PCAWM26E" \
               "AjuPh58gq7C"
        prk3 = "Ltpv71G8qDifUiNetjnY73hftMUMUdvPuiPGomJAfwEiJXbGFpWsMZJoZxwusqLSrgiW5kmjUempoLywoM4QfqGZWci2qx1omPQF" \
               "iFEwaUv85GA"

        with wallet_create_or_open("mstest", [puk1, puk2, puk3], 2, network='litecoin', sort_keys=False,
<<<<<<< HEAD
                                   cosigner_id=0, databasefile=DATABASEFILE_UNITTESTS) as wlt:
=======
                                   db_uri=self.DATABASE_URI) as wlt:
>>>>>>> 7abf577e
            self.assertFalse(wlt.cosigner[2].main_key.is_private)
            wlt.import_key(prk3)
            self.assertTrue(wlt.cosigner[2].main_key.is_private)

    def test_wallet_import_private_for_known_public_p2sh_segwit(self):
        pk1 = HDKey('YXscyqNJ5YK411nwB3VjLYgjht3dqfKxyLdGSqNMGKhYdcK4Gh1CRSJyxS2So8KXSQrxtysS1jAmHtLnxRKa47xEiAx6hP'
                    'vrj8tuEzyeR8TQNu5e')
        pk2 = HDKey('YXscyqNJ5YK411nwB4Jo3JCQ1GZNetf4BrLJjZiqdWKVzoXwPtyJ5xyNdZjuEWtqCeSZGtmg7SuQerERwniHLYL3aVcnyS'
                    'ciEAxk7gLgDkoZC5Lq')
        w = HDWallet.create('segwit-p2sh-p2wsh-import',
                            [pk1, pk2.public_master(witness_type='p2sh-segwit', multisig=True)],
                            witness_type='p2sh-segwit', network='bitcoinlib_test', db_uri=self.DATABASE_URI)
        w.get_key()
        w.utxos_update()
        t = w.sweep('23CvEnQKsTVGgqCZzW6ewXPSJH9msFPsBt3')
        self.assertEqual(len(t.inputs[0].signatures), 1)
        self.assertFalse(t.verify())

        w.import_key(pk2)
        wc0 = w.cosigner[0]
        self.assertEqual(len(wc0.keys(is_private=False)), 0)
        t2 = w.send_to('23CvEnQKsTVGgqCZzW6ewXPSJH9msFPsBt3', 1000000)
        self.assertEqual(len(t2.inputs[0].signatures), 2)
        self.assertTrue(t2.verify())
        t3 = w.sweep('23CvEnQKsTVGgqCZzW6ewXPSJH9msFPsBt3')
        self.assertEqual(len(t3.inputs[0].signatures), 2)
        self.assertTrue(t3.verify())
        self.assertAlmostEqual(t3.outputs[0].value, 198981935, delta=100000)

    def test_wallet_import_private_for_known_public_segwit_passphrases(self):
        witness_type = 'segwit'
        p1 = 'scan display embark segment deputy lesson vanish second wonder erase crumble swing'
        p2 = 'private school road sight weapon where wreck glory lazy weapon silent print'
        wif1 = 'Zpub74zBTMSW6uSE3nFTJbxxvyF3P169wy9N3WzMzFBwWV56sj2NTsGEXAcj6HeLwAhsbs6Ca7Gx7JY1McV2CA1eANi2ubuQA34j' \
               'CxbEPR7eLPm'
        wif2 = 'Zpub75XfXxxDxRZPEiHJfGUtVWovyfCYT2DLkmPGCFjYdtChJ4r3VaUSbSrQKCVezZuZ6wiJ8UvuG3QPAJdKxB9iY9zUTZ9VLLMw' \
               'jTF9ghGRx1Q'
        k1 = HDKey.from_passphrase(p1)
        k2 = HDKey.from_passphrase(p2)
        pubk1 = k1.public_master_multisig(witness_type=witness_type)
        pubk2 = k2.public_master_multisig(witness_type=witness_type)
        self.assertEqual(pubk1.wif(), wif1)
        self.assertEqual(pubk2.wif(), wif2)
        w = HDWallet.create('mswlt', [p1, pubk2], db_uri=self.DATABASE_URI, witness_type=witness_type)
        wk = w.new_key()
        self.assertEqual(wk.address, 'bc1qr7r7zpr5gqnz0zs39ve7c0g54gwe7h7322lt3kae6gh8tzc5epts0j9rhm')
        self.assertFalse(w.public_master(as_private=True)[1].is_private)
        self.assertEqual(w.public_master(as_private=True)[1].wif, wif2)
        w.import_key(p2)
        self.assertTrue(w.public_master(as_private=True)[1].is_private)
        self.assertEqual(w.public_master(as_private=True)[1].wif, 'ZprvArYK8TRL84162ECqZEwt8NsCRdN43ZVVPYTfPsKw5YfiRGWtx3AC3eXvTuk'
                                                   'CqUsKCLKQNGDV11hHi3FUQbcD9wc9g8ro64kK6H2MP4jaM7K')
        w.transactions_update()
        tx_hashes = sorted([t.hash for t in w.transactions()])
        tx_hashes_expected = ['53b35eca3f2e767db02e4acc6c224d7a45f32158c8063f53c3d3660ab12d53ba',
                              'b6c4f286e8883927c26ce91e6cc89c7a8dd88223c111635e8e53f78c4573712a']
        self.assertListEqual(tx_hashes, tx_hashes_expected)


@parameterized_class(*params)
class TestWalletTransactions(TestWalletMixin, unittest.TestCase, CustomAssertions):

    wallet = None

    @classmethod
    def setUpClass(cls):
        cls.db_remove()
        account_key = 'tpubDCmJWqxWch7LYDhSuE1jEJMbAkbkDm3DotWKZ69oZfNMzuw7U5DwEaTVZHGPzt5j9BJDoxqVkPHt2EpUF66FrZhpfq' \
                      'ZY6DFj6x61Wwbrg8Q'
        cls.wallet = wallet_create_or_open('utxo-test', keys=account_key, network='testnet',
                                           db_uri=cls.DATABASE_URI)
        cls.wallet.new_key()
        cls.wallet.utxos_update()

    def test_wallet_import_utxos(self):
        total_value = sum([utxo['value'] for utxo in self.wallet.utxos()])
        self.assertEqual(total_value, 60000000)

    def test_wallet_sweep_public_wallet(self):
        tx = self.wallet.sweep('mwCvJviVTzjEKLZ1UW5jaepjWHUeoYrEe7', fee_per_kb=50000)
        prev_tx_list_check = [
            '4fffbf7c50009e5477ac06b9f1741890f7237191d1cf5489c7b4039df2ebd626',
            '9423919185b15c633d2fcd5095195b521a8970f01ca6413c43dbe5646e5b8e1e',
            'fb575942ef5ddc0d6afe10ccf73928faa81315a1f9be2d5b8a801daf7d251a6f']
        prev_tx_list = sorted([to_hexstring(x.prev_hash) for x in tx.inputs])
        self.assertListEqual(prev_tx_list, prev_tx_list_check)

    def test_wallet_offline_create_transaction(self):
        hdkey_wif = 'tprv8ZgxMBicQKsPf5exCdeBgnYjJt2LxDcQbv6u9HHymY3qh6EoTy8SGwou5xyvExL3iWfBsZWp3YUyo9gRmxQxrBS2FwGk' \
                    'qjcDhTcyVLhrXXZ'
        hdkey = HDKey(hdkey_wif)
        wlt = wallet_create_or_open('offline-create-transaction', keys=hdkey, network='testnet',
                                    db_uri=self.DATABASE_URI)
        self.assertEqual(wlt.wif(is_private=True), hdkey_wif)
        wlt.get_key()
        utxos = [{
            'address': 'n2S9Czehjvdmpwd2YqekxuUC1Tz5ZdK3YN',
            'script': '',
            'confirmations': 10,
            'output_n': 1,
            'tx_hash': '9df91f89a3eb4259ce04af66ad4caf3c9a297feea5e0b3bc506898b6728c5003',
            'value': 8970937
        }]
        wlt.utxos_update(utxos=utxos)
        t = wlt.transaction_create([('n2S9Czehjvdmpwd2YqekxuUC1Tz5ZdK3YN', 1000)], fee=5000)
        t.sign()
        self.assertTrue(t.verify())
        del wlt

    def test_wallet_scan(self):
        account_key = 'tpubDCmJWqxWch7LYDhSuE1jEJMbAkbkDm3DotWKZ69oZfNMzuw7U5DwEaTVZHGPzt5j9BJDoxqVkPHt2EpUF66FrZhpfq' \
                      'ZY6DFj6x61Wwbrg8Q'
        self.wallet = wallet_create_or_open('scan-test', keys=account_key, network='testnet',
<<<<<<< HEAD
                                            databasefile=DATABASEFILE_UNITTESTS)
        self.wallet.scan(scan_gap_limit=8)
        self.wallet.info()
        self.assertEqual(len(self.wallet.keys()), 27)
=======
                                            db_uri=self.DATABASE_URI)
        self.wallet.scan(scan_gap_limit=10)
        self.assertEqual(len(self.wallet.keys()), 25)
        self.assertEqual(len(self.wallet.keys(is_active=None)), 31)
>>>>>>> 7abf577e
        self.assertEqual(self.wallet.balance(), 60500000)

    def test_wallet_scan_utxos(self):
        pk = 'tpubDDi7dF92m7UrWNuAmzR9mzETcCjFT9v6XZq2oXjvhH4Bzr4L13np7d6bBB5tZk1Kg3y2vB79ohpgsLiubcRA8RfA6L69nmZvSG26XfmC5Ao'
        w = wallet_create_or_open('kladkladklieder3', keys=pk, databasefile=DATABASEFILE_UNITTESTS)
        w.scan(scan_gap_limit=1)
        self.assertEqual(len(w.utxos()), 2)
        self.assertEqual(w.balance(), 2000)
        exp_tx_list = ['3c634d82d6a9e855f26266acefb7096afdad80cad007079028bc259dc2f642a4',
                       '5658a4bf4b47c20c92d593999be469e8b8726ffcb5cb348681f020eadf342c3f',
                       '7834f47064c7bfd5b68cef98a61f5c4c7a8a3c6985ef137c7b3447bb62fa2324',
                       '7a4b8da2b74c71c01e1752457da715bc96807da02ec5e05d3eb4ed1dcb0c4735',
                       'b71cedddf6381c8b6eba953d5b9454b9ca41e2abbdbd9498a6c90004f649abb4']
        tx_list = sorted(list(set([t.hash for t in w.transactions()])))
        self.assertListEqual(tx_list, exp_tx_list)

    def test_wallet_two_utxos_one_key(self):
        wlt = HDWallet.create('double-utxo-test', network='bitcoinlib_test', db_uri=self.DATABASE_URI)
        key = wlt.new_key()
        wlt.utxos_update()
        utxos = wlt.utxos()

        inp1 = Input(prev_hash=utxos[0]['tx_hash'], output_n=utxos[0]['output_n'], keys=key.key_public,
                     network='bitcoinlib_test')
        inp2 = Input(prev_hash=utxos[1]['tx_hash'], output_n=utxos[1]['output_n'], keys=key.key_public,
                     network='bitcoinlib_test')
        out = Output(10000000, address=key.address, network='bitcoinlib_test')

        t = Transaction(inputs=[inp1, inp2], outputs=[out], network='testnet')
        t.sign(key.key_private)
        self.assertTrue(t.verify())
        del wlt

    def test_wallet_balance_update(self):
        wlt = HDWallet.create('test-balance-update', network='bitcoinlib_test', db_uri=self.DATABASE_URI)
        to_key = wlt.get_key()
        wlt.utxos_update()
        self.assertEqual(wlt.balance(), 200000000)

        t = wlt.send_to(to_key.address, 9000)
        self.assertEqual(wlt.balance(), 200000000 - t.fee)
        del wlt

    def test_wallet_balance_update_multi_network(self):
        k = "tpubDCutwJADa3iSbFtB2LgnaaqJgZ8FPXRRzcrMq7Tms41QNnTV291rpkps9vRwyss9zgDc7hS5V1aM1by8nFip5VjpGpz1oP54peKt" \
            "hJzfabX"
        wlt = HDWallet.create("test_wallet_balance_update_multi_network", network='bitcoinlib_test',
                              db_uri=self.DATABASE_URI)
        wlt.new_key()
        wlt.new_account(network='testnet')
        wlt.import_key(k)
        wlt.utxos_update()
        self.assertEqual(wlt.balance(), 400000000)
        self.assertEqual(wlt.balance(network='testnet'), 1800)
        self.assertEqual(wlt.balance(network='bitcoinlib_test'), 400000000)
        del wlt

    def test_wallet_balance_update_total(self):
        k = "tpubDCutwJADa3iSbFtB2LgnaaqJgZ8FPXRRzcrMq7Tms41QNnTV291rpkps9vRwyss9zgDc7hS5V1aM1by8nFip5VjpGpz1oP54peKt" \
            "hJzfabX"
        wlt = HDWallet.create("test_wallet_balance_update_total", keys=k, network='testnet',
                              db_uri=self.DATABASE_URI)
        wlt.get_key()
        self.assertEqual(wlt.balance_update_from_serviceprovider(), 900)

    def test_wallet_add_dust_to_fee(self):
        # Send bitcoinlib test transaction and check if dust resume amount is added to fee
        wlt = HDWallet.create('bcltestwlt', network='bitcoinlib_test', db_uri=self.DATABASE_URI)
        to_key = wlt.get_key()
        wlt.utxos_update()
        t = wlt.send_to(to_key.address, 99992000)
        self.assertEqual(t.fee, 8000)
        del wlt

    def test_wallet_transactions_send_update_utxos(self):
        # Send bitcoinlib test transaction and check if all utxo's are updated after send
        wlt = HDWallet.create('bcltestwlt2', network='bitcoinlib_test', db_uri=self.DATABASE_URI)
        to_key = wlt.get_key(number_of_keys=5)
        wlt.utxos_update()
        self.assertEqual(wlt.balance(), 1000000000)
        t = wlt.send_to(to_key[0].address, 550000000)
        wlt._balance_update(min_confirms=0)
        self.assertEqual(wlt.balance(), 1000000000-t.fee)
        self.assertEqual(len(wlt.utxos()), 6)
        del wlt

    def test_wallet_transaction_import(self):
        wlt = HDWallet.create('bcltestwlt3', network='bitcoinlib_test', db_uri=self.DATABASE_URI)
        to_key = wlt.get_key()
        wlt.utxos_update()
        t = wlt.send_to(to_key.address, 50000000, offline=True)
        t2 = wlt.transaction_import(t)
        self.assertDictEqualExt(t.as_dict(), t2.as_dict())
        del wlt

    def test_wallet_transaction_import_raw(self):
        wlt = HDWallet.create('bcltestwlt4', network='bitcoinlib_test', db_uri=self.DATABASE_URI)
        to_key = wlt.get_key()
        wlt.utxos_update()
        t = wlt.send_to(to_key.address, 50000000, offline=True)
        t2 = wlt.transaction_import_raw(t.raw())
        self.assertDictEqualExt(t.as_dict(), t2.as_dict())
        del wlt

    def test_wallet_transaction_fee_limits(self):
        wlt = HDWallet.create('bcltestwlt5', network='bitcoinlib_test', db_uri=self.DATABASE_URI)
        to_key = wlt.get_key()
        wlt.utxos_update()
        self.assertRaisesRegexp(WalletError, 'Fee per kB of 682 is lower then minimal network fee of 1000',
                                wlt.send_to, to_key.address, 50000000, fee=150)
        self.assertRaisesRegexp(WalletError, 'Fee per kB of 1365333 is higher then maximum network fee of 1000000',
                                wlt.send_to, to_key.address, 50000000, fee=300000)

    def test_wallet_transaction_fee_zero_problem(self):
        wlt = HDWallet.create(name='bcltestwlt6', network='bitcoinlib_test', db_uri=self.DATABASE_URI)
        nk = wlt.get_key()
        wlt.utxos_update()
        t = wlt.send_to(nk.address, 100000000)
        self.assertTrue(t.pushed)
        self.assertNotEqual(t.fee, 0)

    def test_wallet_transactions_estimate_size(self):
        prev_tx_hash = '46fcfdbdc3573756916a0ced8bbc5418063abccd2c272f17bf266f77549b62d5'

        for witness_type in ['legacy', 'p2sh-segwit', 'segwit']:
            wallet_delete_if_exists('wallet_estimate_size', force=True, db_uri=self.DATABASE_URI)
            wl3 = HDWallet.create('wallet_estimate_size', witness_type=witness_type,
                                  db_uri=self.DATABASE_URI)
            wl3.utxo_add(wl3.get_key().address, 110000, prev_tx_hash, 0)
            to_address = wl3.get_key_change().address
            t = wl3.transaction_create([(to_address, 90000)], fee=10000)
            t.estimate_size()
            size1 = t.size
            t.sign()
            t.estimate_size()
            size2 = t.size
            self.assertAlmostEqual(size1, size2, delta=2)
            self.assertAlmostEqual(len(t.raw()), size2, delta=2)

        for witness_type in ['legacy', 'p2sh-segwit', 'segwit']:
            p1 = HDKey(witness_type=witness_type, multisig=True)
            p2 = HDKey(witness_type=witness_type, multisig=True)
            p3 = HDKey(witness_type=witness_type, multisig=True)

            wallet_delete_if_exists('wallet_estimate_size_multisig', force=True, db_uri=self.DATABASE_URI)
            wl3 = HDWallet.create('wallet_estimate_size_multisig', [p1, p2.public_master(), p3.public_master()],
                                  sigs_required=2, db_uri=self.DATABASE_URI)
            wl3.utxo_add(wl3.get_key().address, 110000, prev_tx_hash, 0)
            to_address = wl3.get_key_change().address
            t = wl3.transaction_create([(to_address, 90000)], fee=10000)
            t.estimate_size()
            size1 = t.size
            t.sign(p2)
            t.estimate_size()
            size2 = t.size
            self.assertAlmostEqual(size1, size2, delta=4)
            self.assertAlmostEqual(len(t.raw()), size2, delta=4)

    def test_wallet_transaction_method(self):
        pk1 = HDKey(network='bitcoinlib_test')
        pk2 = HDKey(network='bitcoinlib_test')
<<<<<<< HEAD
        w = HDWallet.create('wallet_transaction_tests', keys=[pk1, pk2], cosigner_id=0,
                            databasefile=DATABASEFILE_UNITTESTS)
=======
        w = HDWallet.create('wallet_transaction_tests', keys=[pk1, pk2], db_uri=self.DATABASE_URI)
>>>>>>> 7abf577e
        w.get_key()
        w.utxos_update()
        self.assertEqual(len(w.transactions()), 2)
        self.assertEqual(type(w.transactions(as_dict=True)[0]), dict)
        self.assertEqual(type(w.transactions()[0].as_dict()), dict)

    def test_wallet_transaction_from_txid(self):
        w = HDWallet.create('testwltbcl', keys='dda84e87df25f32d73a7f7d008ed2b89fc00d9d07fde588d1b8af0af297023de',
                            network='bitcoinlib_test', db_uri=self.DATABASE_URI)
        w.utxos_update()
        wts = w.transactions()
        txid = wts[0].hash
        self.assertEqual(txid, '86eebbefb1062b45b19bc1bbc3fbe044fadcf592dc4e64f1a13a58ac362123ef')
        wt0 = HDWalletTransaction.from_txid(w, txid)
        self.assertEqual(wt0.outputs[0].address, 'zwqrC7h9pRj7SBhLRDG4FnkNBRQgene3y1')
        # Test __repr__
        self.assertEqual(repr(wt0), '<HDWalletTransaction(input_count=0, output_count=1, status=confirmed, '
                                    'network=bitcoinlib_test)>')
        # Test info()
        wt0.info()
        # Unknown txid
        self.assertIsNone(HDWalletTransaction.from_txid(w, '112233'))

    def test_wallet_transaction_sign_with_hex(self):
        k = HDKey(network='bitcoinlib_test')
        pmk = k.public_master()
        w = HDWallet.create('wallet_tx_tests', keys=pmk, network='bitcoinlib_test', db_uri=self.DATABASE_URI)
        w.utxos_update()
        wt = w.transaction_create([(w.get_key(), 190000000)])
        sk = k.subkey_for_path("m/44'/9999999'/0'/0/0")
        wt.sign(sk.private_hex)
        self.assertTrue(wt.verified)

    def test_wallet_transaction_sign_with_wif(self):
        wif = 'YXscyqNJ5YK411nwB4eU6PmyGTJkBUHjgXEf53z4TTjHCDXPPXKJD2PyfXonwtT7VwSdqcZJS2oeDbvg531tEsx3yq4425Mfrb9aS' \
              'PyNQ5bUGFwu'
        wif2 = 'YXscyqNJ5YK411nwB4UK8ScMahPWewyKrTBjgM5BZKRkPg8B2HmKT3r8yc2GFg9GqgFXaWmxkTRhNkRGVxbzUREMH8L5HxoKGCY8' \
               'WDdf1GcW2k8q'
        w = wallet_create_or_open('test_wallet_transaction_sign_with_wif',
                                  keys=[wif, HDKey(wif2).public_master_multisig(witness_type='segwit')],
                                  witness_type='segwit', network='bitcoinlib_test',
                                  db_uri=self.DATABASE_URI)
        w.get_key()
        w.utxos_update()
        t = w.send_to('blt1q285vnphcs4r0t5dw06tmxl7aryj3jnx88duehv4p7eldsshrmygsmlq84z', 2000, fee=1000)
        t.sign(wif2)
        self.assertIsNone(t.send())
        self.assertTrue(t.pushed)

    def test_wallet_transaction_restore_saved_tx(self):
        w = wallet_create_or_open('test_wallet_transaction_restore', network='bitcoinlib_test',
                                  db_uri=self.DATABASE_URI)
        w.get_key(number_of_keys=2)
        w.utxos_update()
        to = w.get_key_change()
        t = w.sweep(to.address, offline=True)
        tx_id = t.save()
        wallet_empty('test_wallet_transaction_restore', db_uri=self.DATABASE_URI)
        w = wallet_create_or_open('test_wallet_transaction_restore', network='bitcoinlib_test',
                                  db_uri=self.DATABASE_URI)
        w.get_key(number_of_keys=2)
        w.utxos_update()
        to = w.get_key_change()
        t = w.sweep(to.address, offline=True)
        self.assertEqual(t.save(), tx_id)

    def test_wallet_transaction_send_keyid(self):
        w = HDWallet.create('wallet_send_key_id', witness_type='segwit', network='bitcoinlib_test',
                            db_uri=self.DATABASE_URI)
        keys = w.get_key(number_of_keys=2)
        w.utxos_update()
        t = w.send_to('blt1qtk5swtntg8gvtsyr3kkx3mjcs5ncav84exjvde', 150000000, input_key_id=keys[1].key_id)
        self.assertEqual(t.inputs[0].address, keys[1].address)
        self.assertTrue(t.verified)
        self.assertFalse(w.send_to('blt1qtk5swtntg8gvtsyr3kkx3mjcs5ncav84exjvde', 250000000,
                                   input_key_id=keys[0].key_id))

    def test_wallet_transactions_max_txs(self):
        address = '15yN7NPEpu82sHhB6TzCW5z5aXoamiKeGy'
        w = wallet_create_or_open('ftrtxtstwlt', address, db_uri=self.DATABASE_URI)
        w.transactions_update(max_txs=2)
        self.assertGreaterEqual(w.balance(), 1000)
        self.assertGreaterEqual(len(w.transactions()), 2)
        w.transactions_update(max_txs=2)
        self.assertGreaterEqual(len(w.transactions()), 4)


@parameterized_class(*params)
class TestWalletDash(TestWalletMixin, unittest.TestCase):

    @classmethod
    def setUpClass(cls):
        cls.db_remove()

    def test_wallet_create_with_passphrase_dash(self):
        passphrase = "always reward element perfect chunk father margin slab pond suffer episode deposit"
        wlt = HDWallet.create("wallet-passphrase-litecoin", keys=passphrase, network='dash',
                              db_uri=self.DATABASE_URI)
        keys = wlt.get_key(number_of_keys=5)
        self.assertEqual(keys[4].address, "XhxXcRvTm4yZZzbH4MYz2udkdHWEMMf9GM")

    def test_wallet_import_dash(self):
        accountkey = 'xprv9yQgG6Z38AXWuhkxScDCkLzThWWZgDKHKinMHUAPTH1uihrBWQw99sWBsN2HMpzeTze1YEYb8acT1x7sHKhXX8AbT' \
                     'GNf8tdbycySUi2fRaa'
        wallet = HDWallet.create(
            db_uri=self.DATABASE_URI,
            name='test_wallet_import_dash',
            keys=accountkey,
            network='dash')
        newkey = wallet.get_key()
        self.assertEqual(wallet.main_key.wif, accountkey)
        self.assertEqual(newkey.address, u'XtVa6s1rqo9BNXir1tb6KEXsj5NGogp1QB')
        self.assertEqual(newkey.path, "M/0/0")

    def test_wallet_multisig_dash(self):
        network = 'dash'
        pk1 = HDKey(network=network)
        pk2 = HDKey(network=network)
        wl1 = HDWallet.create('multisig_test_wallet1', [pk1, pk2.public_master(multisig=True)], sigs_required=2,
                              db_uri=self.DATABASE_URI)
        wl2 = HDWallet.create('multisig_test_wallet2', [pk1.public_master(multisig=True), pk2], sigs_required=2,
                              db_uri=self.DATABASE_URI)
        wl1_key = wl1.new_key()
        wl2_key = wl2.new_key(cosigner_id=wl1.cosigner_id)
        self.assertEqual(wl1_key.address, wl2_key.address)

    def test_wallet_import_private_for_known_public_multisig_dash(self):
        network = 'dash'
        pk1 = HDKey(network=network)
        pk2 = HDKey(network=network)
        pk3 = HDKey(network=network)
        with wallet_create_or_open("mstest_dash", [pk1.public_master(multisig=True), pk2.public_master(multisig=True),
                                                   pk3.public_master(multisig=True)], 2, network=network,
<<<<<<< HEAD
                                   sort_keys=False, cosigner_id=0, databasefile=DATABASEFILE_UNITTESTS) as wlt:
=======
                                   sort_keys=False, db_uri=self.DATABASE_URI) as wlt:
>>>>>>> 7abf577e
            self.assertFalse(wlt.cosigner[1].main_key.is_private)
            wlt.import_key(pk2)
            self.assertTrue(wlt.cosigner[1].main_key.is_private)


@parameterized_class(*params)
class TestWalletSegwit(TestWalletMixin, unittest.TestCase):

    @classmethod
    def setUpClass(cls):
        cls.db_remove()

    def test_wallet_segwit_create_p2pkh(self):
        phrase = "review arch uniform illness hello animal device reform bicycle obscure cruise boat"
        wlt = wallet_create_or_open('thetestwallet-bech32', keys=phrase, network='bitcoin', witness_type='segwit',
<<<<<<< HEAD
                                    databasefile=DATABASEFILE_UNITTESTS)
        self.assertEqual(wlt.get_key().address, 'bc1ql22f3gqqphsejtqkqjqg9an03sjz4l6gztcm34')
=======
                                    db_uri=self.DATABASE_URI)
        self.assertEqual(wlt.get_key().address, 'bc1q0xjnzddk8t4rnujmya8zgvxuct5s04my0fde3e')
>>>>>>> 7abf577e

    def test_wallet_segwit_create_pswsh(self):
        phrase1 = 'exclude twice mention orchard grit ignore display shine cheap exercise same apart'
        phrase2 = 'shop cloth bench traffic vintage security hour engage omit almost episode fragile'
        pk1 = HDKey.from_passphrase(phrase1, witness_type='segwit', multisig=True)
        pk2 = HDKey.from_passphrase(phrase2, witness_type='segwit', multisig=True)
        w = HDWallet.create('multisig-segwit', [pk1, pk2.public_master()], sigs_required=1, witness_type='segwit',
                            db_uri=self.DATABASE_URI)
        self.assertEqual(w.get_key().address, 'bc1qfjhmzzt9l6dmm0xx3tc6qrtff8dve7j7qrcyp88tllszm97r84aqxel5jk')

    def test_wallet_segwit_create_p2sh_p2wsh(self):
        phrase1 = 'exclude twice mention orchard grit ignore display shine cheap exercise same apart'
        phrase2 = 'shop cloth bench traffic vintage security hour engage omit almost episode fragile'
        pk1 = HDKey.from_passphrase(phrase1)
        pk2 = HDKey.from_passphrase(phrase2)
        w = HDWallet.create('segwit-p2sh-p2wsh', [pk1, pk2.public_master(witness_type='p2sh-segwit', multisig=True)],
                            sigs_required=2, witness_type='p2sh-segwit', db_uri=self.DATABASE_URI)
        nk = w.get_key()
        self.assertEqual(nk.address, '3JFyRjKWYFz5BMFHLZvT7EZQJ85gLFvtkT')
        self.assertEqual(nk.key_type, 'multisig')
        self.assertEqual(nk.path, "m/48'/0'/0'/1'/0/0")

    def test_wallet_segwit_create_p2sh_p2wpkh(self):
        phrase = 'fun brick apology sport museum vague once gospel walnut jump spawn hedgehog'
        w = wallet_create_or_open('segwit-p2sh-p2wpkh', phrase, purpose=49, witness_type='p2sh-segwit',
                                  network='bitcoin', db_uri=self.DATABASE_URI)

        k1 = w.get_key()
        address = '3Disr2CmERuYuuMkkfGrjRUHqDENQvtNep'
        self.assertEqual(Address(b'\x00\x14' + k1.key().hash160, script_type='p2sh').address, address)
        self.assertEqual(Address(k1.key().public_byte, script_type='p2sh_p2wpkh').address, address)
        self.assertEqual(k1.address, address)

    def test_wallet_segwit_p2wpkh_send(self):
        w = HDWallet.create('segwit_p2wpkh_send', witness_type='segwit', network='bitcoinlib_test',
                            db_uri=self.DATABASE_URI)
        w.get_key()
        w.utxos_update()
        t = w.send_to('blt1q7ywlg3lsyntsmp74jh65pnkntk3csagdwpz78k', 10000)
        self.assertEqual(t.witness_type, 'segwit')
        self.assertEqual(t.inputs[0].script_type, 'sig_pubkey')
        self.assertEqual(t.inputs[0].witness_type, 'segwit')
        self.assertTrue(t.verified)
        self.assertTrue(t.pushed)

    def test_wallet_segwit_p2wsh_send(self):
        w = HDWallet.create('segwit_p2wsh_send', witness_type='segwit', network='bitcoinlib_test',
                            keys=[HDKey(network='bitcoinlib_test'), HDKey(network='bitcoinlib_test')], sigs_required=2,
<<<<<<< HEAD
                            cosigner_id=0, databasefile=DATABASEFILE_UNITTESTS)
=======
                            db_uri=self.DATABASE_URI)
>>>>>>> 7abf577e
        w.get_key()
        w.utxos_update()
        t = w.send_to('blt1q7r60he62p52u6h9zyxl6ew4dmmshpmk5sluaax48j9c7zyxu6m0smrjqxa', 10000)
        self.assertEqual(t.witness_type, 'segwit')
        self.assertEqual(t.inputs[0].script_type, 'p2sh_multisig')
        self.assertEqual(t.inputs[0].witness_type, 'segwit')
        self.assertTrue(t.verified)
        self.assertTrue(t.pushed)

    def test_wallet_segwit_p2sh_p2wpkh_send(self):
        w = HDWallet.create('segwit_p2sh_p2wpkh_send', witness_type='p2sh-segwit', network='bitcoinlib_test',
                            db_uri=self.DATABASE_URI)
        w.get_key()
        w.utxos_update()
        t = w.send_to('blt1q7ywlg3lsyntsmp74jh65pnkntk3csagdwpz78k', 10000)
        self.assertEqual(t.witness_type, 'segwit')
        self.assertEqual(t.inputs[0].script_type, 'sig_pubkey')
        self.assertEqual(t.inputs[0].witness_type, 'p2sh-segwit')
        self.assertTrue(t.verified)
        self.assertTrue(t.pushed)

    def test_wallet_segwit_p2sh_p2wsh_send(self):
        w = HDWallet.create('segwit_p2sh_p2wsh_send', witness_type='p2sh-segwit', network='bitcoinlib_test',
                            keys=[HDKey(network='bitcoinlib_test'), HDKey(network='bitcoinlib_test'),
<<<<<<< HEAD
                                  HDKey(network='bitcoinlib_test')], sigs_required=2, cosigner_id=0,
                            databasefile=DATABASEFILE_UNITTESTS)
=======
                                  HDKey(network='bitcoinlib_test')], sigs_required=2,
                            db_uri=self.DATABASE_URI)
>>>>>>> 7abf577e
        w.get_key()
        w.utxos_update()
        t = w.send_to('blt1q7ywlg3lsyntsmp74jh65pnkntk3csagdwpz78k', 10000)
        self.assertEqual(t.witness_type, 'segwit')
        self.assertEqual(t.inputs[0].script_type, 'p2sh_multisig')
        self.assertEqual(t.inputs[0].witness_type, 'p2sh-segwit')
        self.assertTrue(t.verified)
        self.assertTrue(t.pushed)

    def test_wallet_segwit_uncompressed_error(self):
        k = HDKey(compressed=False, network='bitcoinlib_test')
        self.assertRaisesRegexp(BKeyError, 'Uncompressed keys are non-standard', wallet_create_or_open,
                                'segwit_uncompressed_error', k, witness_type='segwit', network='bitcoinlib_test',
                                db_uri=self.DATABASE_URI)

    def test_wallet_segwit_bitcoin_send(self):
        # Create several SegWit wallet and create transaction to send to each other. Uses utxo_add() method to create
        # test UTXO's

        prev_tx_hash = '46fcfdbdc3573756916a0ced8bbc5418063abccd2c272f17bf266f77549b62d5'

        # === Segwit P2WSH to P2WSH ===
        pk2 = HDKey()
        key_list = [
            HDKey(),
            pk2.public_master(witness_type='segwit', multisig=True),
            HDKey().public_master(witness_type='segwit', multisig=True),
        ]

        wl1 = HDWallet.create('segwit_bitcoin_p2wsh_send', key_list, sigs_required=2, witness_type='segwit',
                              db_uri=self.DATABASE_URI)
        wl1.utxo_add(wl1.get_key().address, 10000000, prev_tx_hash, 0)
        to_address = wl1.get_key_change().address
        t = wl1.transaction_create([(to_address, 100000)], fee=10000)

        t.sign(pk2.subkey_for_path("m/48'/0'/0'/2'/0/0"))
        self.assertTrue(t.verify())
        self.assertEqual(t.outputs[0].address, to_address)
        self.assertFalse(t.error)

        # === Segwit P2WPKH to P2WSH ===
        wl2 = HDWallet.create('segwit_bitcoin_p2wpkh_send', witness_type='segwit', db_uri=self.DATABASE_URI)
        wl2.utxo_add(wl2.get_key().address, 200000, prev_tx_hash, 0)
        to_address = wl1.get_key_change().address
        t = wl2.transaction_create([(to_address, 100000)], fee=10000)
        t.sign()
        self.assertTrue(t.verify())
        self.assertEqual(t.outputs[0].address, to_address)
        self.assertFalse(t.error)

        # === Segwit P2SH-P2WPKH to P2WPK ===
        wl3 = HDWallet.create('segwit_bitcoin_p2sh_p2wpkh_send', witness_type='p2sh-segwit',
                              db_uri=self.DATABASE_URI)
        wl3.utxo_add(wl3.get_key().address, 110000, prev_tx_hash, 0)
        t = wl3.transaction_create([(to_address, 100000)], fee=10000)
        t.sign()
        self.assertTrue(t.verify())
        self.assertEqual(t.outputs[0].address, to_address)
        self.assertFalse(t.error)

    def test_wallet_segwit_litecoin_multi_accounts(self):
        phrase = 'rug rebuild group coin artwork degree basic humor flight away praise able'
        w = HDWallet.create('segwit_wallet_litecoin_p2wpkh', keys=phrase, network='litecoin',
                            db_uri=self.DATABASE_URI, witness_type='segwit')
        self.assertEqual(w.get_key().address, "ltc1qsrzxzg39jyt8knsw5hlqmpwmuc8ejxvp9hfch8")
        self.assertEqual(w.get_key_change().address, "ltc1q9n6zknsw2hhq7dkyvczars8vl8zta5yusjjem5")
        acc2 = w.new_account()
        btc_acc = w.new_account(network='bitcoin')
        self.assertEqual(w.get_key(acc2.account_id).address, "ltc1quya06p0ywk55rvf6jjpvxwmd66n2axu8qhnned")
        self.assertEqual(w.get_key(btc_acc.account_id, network='bitcoin').address,
                         "bc1qnxntu52qfppmt2l2wezrn8rtsqy092q3utxhgd")

        phrase = 'rug rebuild group coin artwork degree basic humor flight away praise able'

        w = HDWallet.create('segwit_wallet_litecoin_p2sh_p2wpkh', keys=phrase, network='litecoin',
                            db_uri=self.DATABASE_URI, witness_type='p2sh-segwit')
        self.assertEqual(w.get_key().address, "MW1V5XPPW1YYQ5BGL5mSWEZNZSyD4XQPgh")
        self.assertEqual(w.get_key_change().address, "MWQoYMDTNvwZPNNypLMzkQ7JNSCtvS554j")

    def test_wallet_segwit_litecoin_sweep(self):
        phrase = 'wagon tunnel garage blast eager jaguar shop bring lake dumb chalk emerge'
        w = wallet_create_or_open('ltcsw', phrase, network='litecoin', witness_type='segwit',
                                  db_uri=self.DATABASE_URI)
        w.utxo_add('ltc1qu8dum66gd6dfr2cchgenf87qqxgenyme2kyhn8', 28471723,
                   '21da13be453624cf46b3d883f39602ce74d04efa7a186037898b6d7bcfd405ee', 10, 99)
        t = w.sweep('MLqham8sXULvktmNMuDQdrBbHRdytVZ1QK', offline=True)
        self.assertTrue(t.verified)

    def test_wallet_segwit_litecoin_multisig(self):
        p1 = 'only sing document speed outer gauge stand govern way column material odor'
        p2 = 'oyster pelican debate mass scene title pipe lock recipe flavor razor accident'
        w = wallet_create_or_open('ltcswms', [p1, p2], network='litecoin', witness_type='segwit',
<<<<<<< HEAD
                                  cosigner_id=0, databasefile=DATABASEFILE_UNITTESTS)
=======
                                  db_uri=self.DATABASE_URI)
>>>>>>> 7abf577e
        w.get_key(number_of_keys=2)
        w.utxo_add('ltc1qkewaz7lxn75y6wppvqlsfhrnq5p5mksmlp26n8xsef0556cdfzqq2uhdrt', 2100000000000001,
                   '21da13be453624cf46b3d883f39602ce74d04efa7a186037898b6d7bcfd405ee', 0, 15)

        t = w.sweep('ltc1q9h8xvtrge5ttcwzy3xtz7l8kj4dewgh6hgqfjdhtq6lwr4k3527qd8tyzs', offline=True)
        self.assertTrue(t.verified)

    def test_wallet_segwit_multisig_multiple_inputs(self):
        main_key = HDKey(network='bitcoinlib_test')
        cosigner = HDKey(network='bitcoinlib_test')
        w = wallet_create_or_open('test_wallet_segwit_multisig_multiple_inputs',
                                  [main_key, cosigner.public_master(witness_type='segwit', multisig=True)],
                                  witness_type='segwit', network='bitcoinlib_test', db_uri=self.DATABASE_URI)

        w.get_key(number_of_keys=2)
        w.utxos_update()
        to = w.get_key_change()
        t = w.sweep(to.address, offline=True)
        t.sign(cosigner)
        self.assertTrue(t.verify())

    def test_wallet_segwit_multiple_account_paths(self):
        pk1 = HDKey(
            "ZprvAhadJRUYsNge9JCXTr7xphZaR6sW3HEeSQL7wgtEXceG5hoUViB9KQ4EX6hAdgziW7MorQAjyasWYirrCQrb3ySHaPBa8EiLTx"
            "t4LmqTyzp")
        pk2 = HDKey(
            "ZprvAhadJRUYsNgeBbjftwKvAhDEV1hrYBGY19wATHqnEt5jfWXxXChYP8Qfnw3w2zJZskNercma5S1fWYH7e7XwbTVPgbabvs1CfU"
            "zY2KQD2cB")
        w = HDWallet.create("account-test", keys=[pk1, pk2.public_master(multisig=True)], witness_type='segwit',
                            db_uri=self.DATABASE_URI)
        w.new_account()
        w.new_account()
        w.new_account(account_id=100)
        self.assertRaisesRegexp(WalletError, "Account with ID 100 already exists for this wallet",
                                w.new_account, 'test', 100)
        paths = ["m/48'/0'/0'/2'", "m/48'/0'/0'/2'/0/0", "m/48'/0'/0'/2'/1/0", "m/48'/0'/1'/2'", "m/48'/0'/1'/2'/0/0",
                 "m/48'/0'/1'/2'/1/0", "m/48'/0'/100'/2'", "m/48'/0'/100'/2'/0/0", "m/48'/0'/100'/2'/1/0"]
        self.assertListEqual(sorted(paths), sorted([k.path for k in w.keys()]))
        self.assertListEqual(w.accounts(), [0, 1, 100])

    def test_wallet_segwit_multiple_networks_accounts(self):
        pk1 = 'surround vacant shoot aunt acoustic liar barely you expand rug industry grain'
        pk2 = 'defy push try brush ceiling sugar film present goat settle praise toilet'
        wallet = HDWallet.create(keys=[pk1, pk2], network='bitcoin', name='test_wallet_multicurrency',
<<<<<<< HEAD
                                 witness_type='segwit', cosigner_id=0, encoding='base58',
                                 databasefile=DATABASEFILE_UNITTESTS)
=======
                                 witness_type='segwit', db_uri=self.DATABASE_URI, encoding='base58')
>>>>>>> 7abf577e
        wallet.new_account(network='litecoin')
        wallet.new_account(network='litecoin')
        wallet.new_account(network='bitcoin')
        wallet.new_account(network='testnet')
        wallet.new_key()
        wallet.new_key(network='litecoin')
        wallet.new_key(network='testnet')
        wallet.new_key(network='bitcoin')

        networks_expected = ['bitcoin', 'litecoin', 'testnet']
        self.assertListEqual(sorted([nw.name for nw in wallet.networks()]), networks_expected)
        self.assertListEqual([k.path for k in wallet.keys_accounts(network='litecoin')],
                             ["m/48'/2'/0'/2'", "m/48'/2'/1'/2'"])
        self.assertEqual(wallet.keys(network='litecoin')[0].address, "MQNA8FYrN2fvD7SSYny3Ccvpapvsu9cVJH")
        self.assertEqual(wallet.keys(network='bitcoin')[0].address, "3L6XFzC6RPeXSFpZS8v4S86v4gsNmKFnFT")


@parameterized_class(*params)
class TestWalletKeyStructures(TestWalletMixin, unittest.TestCase):

    @classmethod
    def setUpClass(cls):
        cls.db_remove()

    def test_wallet_path_expand(self):
        wlt = wallet_create_or_open('wallet_path_expand', network='bitcoin', db_uri=self.DATABASE_URI)
        self.assertListEqual(wlt.path_expand([8]), ['m', "44'", "0'", "0'", '0', '8'])
        self.assertListEqual(wlt.path_expand(['8']), ['m', "44'", "0'", "0'", '0', '8'])
        self.assertListEqual(wlt.path_expand(["99'", 1, 2]), ['m', "44'", "0'", "99'", '1', '2'])
        self.assertListEqual(wlt.path_expand(['m', "purpose'", "coin_type'", "1'", 2, 3]),
                             ['m', "44'", "0'", "1'", '2', '3'])
        self.assertListEqual(wlt.path_expand(['m', "purpose'", "coin_type'", "1", 2, 3]),
                             ['m', "44'", "0'", "1'", '2', '3'])
        self.assertListEqual(wlt.path_expand(['m', "purpose", "coin_type'", "1", 2, 3]),
                             ['m', "44'", "0'", "1'", '2', '3'])
        self.assertListEqual(wlt.path_expand([100], -2), ['m', "44'", "0'", "100'"])
        self.assertRaisesRegexp(BKeyError, "Please provide value for 'address_index'",
                                wlt.path_expand, ['m', 45, "cosigner_index", 55, "address_index"])
        self.assertRaisesRegexp(BKeyError, "Variable bestaatnie not found in Key structure definitions in main.py",
                                wlt.path_expand, ['m', "bestaatnie'", "coin_type'", "1", 2, 3])

    def test_wallet_exotic_key_paths(self):
        w = HDWallet.create("simple_custom_keypath", key_path="m/change/address_index",
                            db_uri=self.DATABASE_URI)
        self.assertEqual(w.new_key().path, "m/0/1")
        self.assertEqual(w.new_key_change().path, "m/1/0")
        self.assertEqual(w.wif()[:4], 'xpub')

        w = HDWallet.create(
            "strange_key_path", keys=[HDKey(), HDKey()], purpose=100, cosigner_id=0,
            key_path="m/purpose'/cosigner_index/change/address_index",
            db_uri=self.DATABASE_URI)
        self.assertEqual(w.new_key().path, "m/100'/0/0/0")
        self.assertEqual(w.new_key_change().path, "m/100'/0/1/0")

        wif1 = 'Zpub74CSuvLPQxWkdW7bivQAhomXZTzbE8quAakKRg1C3x7uDcCCeh7zPp1tZrtJrscihJRASZWjZQ7nPQj1SHTn8gkzAHPZL3dC' \
               'MbMQLFwMKVV'
        wif2 = 'Zpub75J84sqDUenYwh6eYwFnpXmfRMkfCwyEUBsN6fkGLQhh4nGmdxHw1io3AcUvAcK14RXosXfjG6Gfkz3NUHCa1JESGCf52ZWQ' \
               'd2CqDgo1rLa'
        w = HDWallet.create(
            "long_key_path", keys=[wif1, wif2], witness_type='segwit', cosigner_id=1,
            key_path="m/purpose'/coin_type'/account'/script_type'/cosigner_index/change/address_index",
            db_uri=self.DATABASE_URI)
        self.assertEqual(w.new_key().path, "M/1/0/0")
        self.assertEqual(w.new_key_change().path, "M/1/1/0")
        self.assertEqual(w.public_master()[0].wif, wif1)
        self.assertEqual(w.public_master()[1].wif, wif2)

    def test_wallet_normalize_path(self):
        self.assertEqual(normalize_path("m/48h/0p/100H/1200'/1234555"), "m/48'/0'/100'/1200'/1234555")
        self.assertRaisesRegexp(WalletError, 'Could not parse path. Index is empty.', normalize_path, "m/44h/0p/100H//1201")


@parameterized_class(*params)
class TestWalletReadonlyAddress(TestWalletMixin, unittest.TestCase):

    @classmethod
    def setUpClass(cls):
        cls.db_remove()

    def test_wallet_readonly_create_and_import(self):
        k = '13A1W4jLPP75pzvn2qJ5KyyqG3qPSpb9jM'
<<<<<<< HEAD
        w = wallet_create_or_open('addrwlt', k, databasefile=DATABASEFILE_UNITTESTS)
        addr = Address.import_address('12yuSkjKmHzXCFn39PK1XP3XyeoVw9LJdN')
=======
        w = wallet_create_or_open('addrwlt', k, db_uri=self.DATABASE_URI)
        addr = Address.import_address('13CiNuEMKASJBvGdupqaoRs2MqDNhAqmce')
>>>>>>> 7abf577e
        w.import_key(addr)
        self.assertEqual(len(w.accounts()), 1)
        w.utxos_update()
        self.assertListEqual(w.addresslist(),
                             ['13A1W4jLPP75pzvn2qJ5KyyqG3qPSpb9jM', '12yuSkjKmHzXCFn39PK1XP3XyeoVw9LJdN'])
        self.assertGreaterEqual(w.balance(), 5004532991)
        self.assertRaisesRegexp(WalletError, "No unspent", w.send_to, '1ApcyGtcX4DUmfGqPBPY1bvKEh2irLqnhp', 50000)

    def test_wallet_address_import_public_key(self):
        wif = 'xpub661MyMwAqRbcFCwFkcko75u2VEinbG1u5U4nq8AFJq4AbLPEvwcmhZGgGcnDcEBpcfAFEP8vVhbJJvX1ieGWdoaa5AnHfyB' \
              'DAY95TfYH6H6'
        address = '1EJiPa66sT4PCDCFnc7oRnpWebAogPqppr'
        w = HDWallet.create('test_wallet_address_import_public_key', address, db_uri=self.DATABASE_URI)
        self.assertEqual(w.addresslist(), [address])
        self.assertIsNone(w.main_key.key_public)
        w.import_key(wif)
        self.assertEqual(w.main_key.key_public, '0225248feed626f2496276109329f1ce30225e7a3153fe24b5c56828b0773bae75')

    def test_wallet_address_import_public_key_segwit(self):
        address = 'bc1q84xq6lrzr09t3h2pw5ys5zee7rn3mxh5v65732'
        wif = 'zprvAWgYBBk7JR8Gj9CNFRBUq3DvNHDbZhH4L6AybFSTCH7DDW6boPyiQfTigAPhJma5wC4TP1o53Gz1XLh94xD3dVQUpsFDaCb2' \
              '9XmDQKBwKhz'
        w = HDWallet.create('test_wallet_address_import_public_key_segwit', address, db_uri=self.DATABASE_URI)
        self.assertEqual(w.addresslist(), [address])
        self.assertIsNone(w.main_key.wif)
        w.import_key(wif)
        self.assertEqual(w.main_key.wif, wif)

    def test_wallet_address_import_private_key(self):
        wif = 'xprv9s21ZrQH143K2irnebDnjwxHwCtJBoJ3iF9C2jkdkVXBiY46PQJX9kxCRMVcM1YXLERWUiUBoxQEUDqFAKbrTaL9FB4HfRY' \
              'jsGgCGpRPWTy'
        address = '1EJiPa66sT4PCDCFnc7oRnpWebAogPqppr'
        w = HDWallet.create('test_wallet_address_import_private_key', address, db_uri=self.DATABASE_URI)
        self.assertListEqual(w.addresslist(), [address])
        self.assertFalse(w.main_key.is_private)
        w.import_key(wif)
        self.assertTrue(w.main_key.is_private)<|MERGE_RESOLUTION|>--- conflicted
+++ resolved
@@ -46,6 +46,8 @@
 
 
 class TestWalletMixin:
+
+    SCHEMA = None
 
     @classmethod
     def create_db_if_needed(cls, db):
@@ -242,13 +244,8 @@
                                 password='geheim', db_uri=self.DATABASE_URI)
         self.assertRaisesRegexp(WalletError, "Number of keys required to sign is greater then number of keys provided",
                                 HDWallet.create, 'test_wallet_create_errors_multisig3', keys=[HDKey(), HDKey()],
-<<<<<<< HEAD
-                                sigs_required=3, databasefile=DATABASEFILE_UNITTESTS)
+                                sigs_required=3, db_uri=self.DATABASE_URI)
         self.assertRaisesRegexp(WalletError, "Network from key \(dash\) is different then specified network \(bitcoin\)",
-=======
-                                sigs_required=3, db_uri=self.DATABASE_URI)
-        self.assertRaisesRegexp(WalletError, ".*\(bitcoin\) is different then network specified: dash",
->>>>>>> 7abf577e
                                 HDWallet.create, 'test_wallet_create_errors_multisig4',
                                 keys=[HDKey(), HDKey(network='dash')], db_uri=self.DATABASE_URI)
         passphrase = 'usual olympic ride small mix follow trend baby stereo sweet lucky lend'
@@ -395,11 +392,7 @@
         wif2 = \
             'Zpub74JTMKMB9cTWwE9Hs4UVaHvddqPtR51D99x2B5EGyXyxEg3PW77vfmD15RZ86TVdwwwuUaCueBtvaL921mgyKe9Ya6LHCaMXnEp' \
             '1PMw4vDy'
-<<<<<<< HEAD
-        w = HDWallet.create("wif_import_p2wsh", [wif1, wif2], cosigner_id=0, databasefile=DATABASEFILE_UNITTESTS)
-=======
-        w = HDWallet.create("wif_import_p2wsh", [wif1, wif2], db_uri=self.DATABASE_URI)
->>>>>>> 7abf577e
+        w = HDWallet.create("wif_import_p2wsh", [wif1, wif2], cosigner_id=0, db_uri=self.DATABASE_URI)
         self.assertEqual(w.get_key().address, "bc1qhk5pd2fh0uea8z2wkceuf8eqlxsnkxm0hlt6qvfv346evqnfyumqucpqew")
         self.assertEqual(w.get_key_change().address, "bc1qyn73qh408ry38twxnj4aqzuyv7j6euwhwt2qtzayg673vtw2a4rsn7jlek")
 
@@ -413,13 +406,8 @@
         wif3 = \
             'Ypub6jVwyh6yYiRoA5zAnGY1g88G5LdaxkHX65d2kSW97yTBAF1RQwAs3UGPz8bX7LvQfg8tc9MQz7eZ79qVigELqSJzfFbGmPak4PZ' \
             'rvW8fZXy'
-<<<<<<< HEAD
         w = HDWallet.create("wif_import_p2sh_p2wsh", [wif1, wif2, wif3], sigs_required=2, cosigner_id=0,
-                            databasefile=DATABASEFILE_UNITTESTS)
-=======
-        w = HDWallet.create("wif_import_p2sh_p2wsh", [wif1, wif2, wif3], sigs_required=2,
                             db_uri=self.DATABASE_URI)
->>>>>>> 7abf577e
         self.assertEqual(w.get_key().address, "3BeYQTUgrGPQMHDJcch6mF7G7sRrNYkRhP")
         self.assertEqual(w.get_key_change().address, "3PFD1qkgbaeeDnX38Smerb5vAPBkDVkhcm")
 
@@ -487,13 +475,8 @@
             'Ba5zbv9',
             'Zpub74JTMKMB9cTWwE9Hs4UVaHvddqPtR51D99x2B5EGyXyxEg3PW77vfmD15RZ86TVdwwwuUaCueBtvaL921mgyKe9Ya6LHCaMXnEp1'
             'PMw4vDy']
-<<<<<<< HEAD
         w = HDWallet.create("wif_import_p2wsh", [p1, p2], witness_type='segwit', network='bitcoin', cosigner_id=0,
-                            databasefile=DATABASEFILE_UNITTESTS)
-=======
-        w = HDWallet.create("wif_import_p2wsh", [p1, p2], witness_type='segwit', network='bitcoin',
                             db_uri=self.DATABASE_URI)
->>>>>>> 7abf577e
         for wif in w.wif(is_private=False):
             self.assertIn(wif, wifs)
 
@@ -509,11 +492,7 @@
             'Ypub6jVwyh6yYiRoA5zAnGY1g88G5LdaxkHX65d2kSW97yTBAF1RQwAs3UGPz8bX7LvQfg8tc9MQz7eZ79qVigELqSJzfFbGmPak4PZr'
             'vW8fZXy']
         w = HDWallet.create("wif_import_p2sh_p2wsh", [p1, p2, p3], sigs_required=2, witness_type='p2sh-segwit',
-<<<<<<< HEAD
-                            network='bitcoin', cosigner_id=0, databasefile=DATABASEFILE_UNITTESTS)
-=======
-                            network='bitcoin', db_uri=self.DATABASE_URI)
->>>>>>> 7abf577e
+                            network='bitcoin', cosigner_id=0, db_uri=self.DATABASE_URI)
         for wif in w.wif(is_private=False):
             self.assertIn(wif, wifs)
 
@@ -635,11 +614,7 @@
         secret2 = 104285397059777051994770481926675935425657204513917549168323819901909731871228
         k2 = HDKey(wif2)
 
-<<<<<<< HEAD
-        wms = wallet_create_or_open('wlttest_ms', [k, k2], cosigner_id=0, databasefile=DATABASEFILE_UNITTESTS)
-=======
-        wms = wallet_create_or_open('wlttest_ms', [k, k2], db_uri=self.DATABASE_URI)
->>>>>>> 7abf577e
+        wms = wallet_create_or_open('wlttest_ms', [k, k2], cosigner_id=0, db_uri=self.DATABASE_URI)
         w_json = wms.as_json()
         self.assertFalse('"xprv' in w_json)
         self.assertFalse(wif in w_json)
@@ -723,13 +698,8 @@
     def test_wallet_electrum_p2sh_p2wsh(self):
         phrase1 = 'magnet voice math okay castle recall arrange music high sustain require crowd'
         phrase2 = 'wink tornado honey delay nest sing series timber album region suit spawn'
-<<<<<<< HEAD
         wlt = HDWallet.create('wallet_electrum_p2sh_p2wsh', [phrase1, phrase2], network='bitcoin', cosigner_id=0,
-                              witness_type='p2sh-segwit', databasefile=DATABASEFILE_UNITTESTS)
-=======
-        wlt = HDWallet.create('wallet_electrum_p2sh_p2wsh', [phrase1, phrase2], network='bitcoin',
                               witness_type='p2sh-segwit', db_uri=self.DATABASE_URI)
->>>>>>> 7abf577e
         self.assertEqual(wlt.get_key().address, '3ArRVGXfqcjw68XzUZr4iCCemrPoFZxm7s')
         self.assertEqual(wlt.get_key_change().address, '3FZEUFf59C3psUUiKB8TFbjsFUGWD73QPY')
 
@@ -964,11 +934,7 @@
 
         # Create wallet and generate key
         wl = HDWallet.create_multisig('multisig_test_simple', key_list, sigs_required=2, network='bitcoinlib_test',
-<<<<<<< HEAD
-                                      cosigner_id=0, databasefile=DATABASEFILE_UNITTESTS)
-=======
-                                      db_uri=self.DATABASE_URI)
->>>>>>> 7abf577e
+                                      cosigner_id=0, db_uri=self.DATABASE_URI)
         wl.new_key()
 
         # Sign, verify and send transaction
@@ -1121,13 +1087,8 @@
                 else:
                     key_list.append(key_dict[key_id].public_master(multisig=True, as_private=True))
             wallet_dict[wallet_id] = HDWallet.create(
-<<<<<<< HEAD
                 wallet_name, key_list, sigs_required=sigs_required, network=network, sort_keys=sort_keys, cosigner_id=0,
-                databasefile=DATABASEFILE_UNITTESTS)
-=======
-                wallet_name, key_list, sigs_required=sigs_required, network=network, sort_keys=sort_keys,
                 db_uri=cls.DATABASE_URI)
->>>>>>> 7abf577e
             wallet_keys[wallet_id] = wallet_dict[wallet_id].new_key()
             wallet_dict[wallet_id].utxos_update()
 
@@ -1278,14 +1239,9 @@
         self.assertEqual(wlt.get_key().network.name, network)
 
     def test_wallet_multisig_info(self):
-<<<<<<< HEAD
         w = HDWallet.create('test_wallet_multisig_info', keys=[HDKey(network='bitcoinlib_test'),
                                                                HDKey(network='bitcoinlib_test')],
-                            network='bitcoinlib_test', cosigner_id=0, databasefile=DATABASEFILE_UNITTESTS)
-=======
-        w = HDWallet.create('test_wallet_multisig_info', keys=[HDKey(), HDKey()],
-                            network='bitcoinlib_test', db_uri=self.DATABASE_URI)
->>>>>>> 7abf577e
+                            network='bitcoinlib_test', cosigner_id=0, db_uri=self.DATABASE_URI)
         w.utxos_update()
         w.info(detail=6)
 
@@ -1303,7 +1259,7 @@
                                 "This wallet does not contain any private keys, please specify cosigner_id for "
                                 "this wallet", wallet_create_or_open,
                                 'test_wallets_multisig_missing_private_and_cosigner',
-                                keys=[hdkey0, hdkey1, hdkey2], databasefile=DATABASEFILE_UNITTESTS)
+                                keys=[hdkey0, hdkey1, hdkey2], db_uri=self.DATABASE_URI)
 
     def test_wallets_multisig_with_single_key_cosigner(self):
         k0 = 'xprv9s21ZrQH143K459uwGGCU3Wj3v1LFFJ42tgyTsNnr6p2BS6FZ9jQ7fmZMMnqsWSi2BBgpX3hFbR4ode8Jx58ibSNeaBLFQ68Xs3' \
@@ -1317,7 +1273,7 @@
         hdkey2 = HDKey(k2, key_type='single')
 
         w = wallet_create_or_open('test_wallets_multisig_with_single_key_cosigner0', keys=[hdkey0, hdkey1, hdkey2],
-                                  cosigner_id=0, databasefile=DATABASEFILE_UNITTESTS)
+                                  cosigner_id=0, db_uri=self.DATABASE_URI)
         w.new_key(cosigner_id=2)
         w.new_key(cosigner_id=2)
         # Cosigner 0 use a single key wallet, so calling new_key() repeatedly has no effect
@@ -1328,7 +1284,7 @@
         self.assertEqual(w.keys()[1].address, '3K2eBv2hm3SjhVRaJJK8Dt7wMb8mRTWcMH')
 
         w2 = wallet_create_or_open('test_wallets_multisig_with_single_key_cosigner2', keys=[hdkey0, hdkey1, hdkey2],
-                                   cosigner_id=2, databasefile=DATABASEFILE_UNITTESTS)
+                                   cosigner_id=2, db_uri=self.DATABASE_URI)
         w2.new_key()
         w2.new_key()
         self.assertEqual(w2.keys()[0].address, '39b2tosg9To6cQTrqnZLhuhW5auqCqXKsH')
@@ -1339,7 +1295,7 @@
         # Close wallet and reopen to test for database issues for example
         del w
         w = wallet_create_or_open('test_wallets_multisig_with_single_key_cosigner0',
-                                  databasefile=DATABASEFILE_UNITTESTS)
+                                  db_uri=self.DATABASE_URI)
         w.new_key(cosigner_id=2)
         self.assertEqual(w.keys()[3].address, '3Q9rnDniMa55jZFyzBDKihtXwZSM34zfEj')
 
@@ -1399,11 +1355,7 @@
                "iFEwaUv85GA"
 
         with wallet_create_or_open("mstest", [puk1, puk2, puk3], 2, network='litecoin', sort_keys=False,
-<<<<<<< HEAD
-                                   cosigner_id=0, databasefile=DATABASEFILE_UNITTESTS) as wlt:
-=======
-                                   db_uri=self.DATABASE_URI) as wlt:
->>>>>>> 7abf577e
+                                   cosigner_id=0, db_uri=self.DATABASE_URI) as wlt:
             self.assertFalse(wlt.cosigner[2].main_key.is_private)
             wlt.import_key(prk3)
             self.assertTrue(wlt.cosigner[2].main_key.is_private)
@@ -1517,22 +1469,15 @@
         account_key = 'tpubDCmJWqxWch7LYDhSuE1jEJMbAkbkDm3DotWKZ69oZfNMzuw7U5DwEaTVZHGPzt5j9BJDoxqVkPHt2EpUF66FrZhpfq' \
                       'ZY6DFj6x61Wwbrg8Q'
         self.wallet = wallet_create_or_open('scan-test', keys=account_key, network='testnet',
-<<<<<<< HEAD
-                                            databasefile=DATABASEFILE_UNITTESTS)
+                                            db_uri=self.DATABASE_URI)
         self.wallet.scan(scan_gap_limit=8)
         self.wallet.info()
         self.assertEqual(len(self.wallet.keys()), 27)
-=======
-                                            db_uri=self.DATABASE_URI)
-        self.wallet.scan(scan_gap_limit=10)
-        self.assertEqual(len(self.wallet.keys()), 25)
-        self.assertEqual(len(self.wallet.keys(is_active=None)), 31)
->>>>>>> 7abf577e
         self.assertEqual(self.wallet.balance(), 60500000)
 
     def test_wallet_scan_utxos(self):
         pk = 'tpubDDi7dF92m7UrWNuAmzR9mzETcCjFT9v6XZq2oXjvhH4Bzr4L13np7d6bBB5tZk1Kg3y2vB79ohpgsLiubcRA8RfA6L69nmZvSG26XfmC5Ao'
-        w = wallet_create_or_open('kladkladklieder3', keys=pk, databasefile=DATABASEFILE_UNITTESTS)
+        w = wallet_create_or_open('kladkladklieder3', keys=pk, db_uri=self.DATABASE_URI)
         w.scan(scan_gap_limit=1)
         self.assertEqual(len(w.utxos()), 2)
         self.assertEqual(w.balance(), 2000)
@@ -1689,12 +1634,8 @@
     def test_wallet_transaction_method(self):
         pk1 = HDKey(network='bitcoinlib_test')
         pk2 = HDKey(network='bitcoinlib_test')
-<<<<<<< HEAD
         w = HDWallet.create('wallet_transaction_tests', keys=[pk1, pk2], cosigner_id=0,
-                            databasefile=DATABASEFILE_UNITTESTS)
-=======
-        w = HDWallet.create('wallet_transaction_tests', keys=[pk1, pk2], db_uri=self.DATABASE_URI)
->>>>>>> 7abf577e
+                            db_uri=self.DATABASE_URI)
         w.get_key()
         w.utxos_update()
         self.assertEqual(len(w.transactions()), 2)
@@ -1828,11 +1769,7 @@
         pk3 = HDKey(network=network)
         with wallet_create_or_open("mstest_dash", [pk1.public_master(multisig=True), pk2.public_master(multisig=True),
                                                    pk3.public_master(multisig=True)], 2, network=network,
-<<<<<<< HEAD
-                                   sort_keys=False, cosigner_id=0, databasefile=DATABASEFILE_UNITTESTS) as wlt:
-=======
-                                   sort_keys=False, db_uri=self.DATABASE_URI) as wlt:
->>>>>>> 7abf577e
+                                   sort_keys=False, cosigner_id=0, db_uri=self.DATABASE_URI) as wlt:
             self.assertFalse(wlt.cosigner[1].main_key.is_private)
             wlt.import_key(pk2)
             self.assertTrue(wlt.cosigner[1].main_key.is_private)
@@ -1848,13 +1785,8 @@
     def test_wallet_segwit_create_p2pkh(self):
         phrase = "review arch uniform illness hello animal device reform bicycle obscure cruise boat"
         wlt = wallet_create_or_open('thetestwallet-bech32', keys=phrase, network='bitcoin', witness_type='segwit',
-<<<<<<< HEAD
-                                    databasefile=DATABASEFILE_UNITTESTS)
+                                    db_uri=self.DATABASE_URI)
         self.assertEqual(wlt.get_key().address, 'bc1ql22f3gqqphsejtqkqjqg9an03sjz4l6gztcm34')
-=======
-                                    db_uri=self.DATABASE_URI)
-        self.assertEqual(wlt.get_key().address, 'bc1q0xjnzddk8t4rnujmya8zgvxuct5s04my0fde3e')
->>>>>>> 7abf577e
 
     def test_wallet_segwit_create_pswsh(self):
         phrase1 = 'exclude twice mention orchard grit ignore display shine cheap exercise same apart'
@@ -1903,11 +1835,7 @@
     def test_wallet_segwit_p2wsh_send(self):
         w = HDWallet.create('segwit_p2wsh_send', witness_type='segwit', network='bitcoinlib_test',
                             keys=[HDKey(network='bitcoinlib_test'), HDKey(network='bitcoinlib_test')], sigs_required=2,
-<<<<<<< HEAD
-                            cosigner_id=0, databasefile=DATABASEFILE_UNITTESTS)
-=======
-                            db_uri=self.DATABASE_URI)
->>>>>>> 7abf577e
+                            cosigner_id=0, db_uri=self.DATABASE_URI)
         w.get_key()
         w.utxos_update()
         t = w.send_to('blt1q7r60he62p52u6h9zyxl6ew4dmmshpmk5sluaax48j9c7zyxu6m0smrjqxa', 10000)
@@ -1932,13 +1860,8 @@
     def test_wallet_segwit_p2sh_p2wsh_send(self):
         w = HDWallet.create('segwit_p2sh_p2wsh_send', witness_type='p2sh-segwit', network='bitcoinlib_test',
                             keys=[HDKey(network='bitcoinlib_test'), HDKey(network='bitcoinlib_test'),
-<<<<<<< HEAD
                                   HDKey(network='bitcoinlib_test')], sigs_required=2, cosigner_id=0,
-                            databasefile=DATABASEFILE_UNITTESTS)
-=======
-                                  HDKey(network='bitcoinlib_test')], sigs_required=2,
                             db_uri=self.DATABASE_URI)
->>>>>>> 7abf577e
         w.get_key()
         w.utxos_update()
         t = w.send_to('blt1q7ywlg3lsyntsmp74jh65pnkntk3csagdwpz78k', 10000)
@@ -2031,11 +1954,7 @@
         p1 = 'only sing document speed outer gauge stand govern way column material odor'
         p2 = 'oyster pelican debate mass scene title pipe lock recipe flavor razor accident'
         w = wallet_create_or_open('ltcswms', [p1, p2], network='litecoin', witness_type='segwit',
-<<<<<<< HEAD
-                                  cosigner_id=0, databasefile=DATABASEFILE_UNITTESTS)
-=======
-                                  db_uri=self.DATABASE_URI)
->>>>>>> 7abf577e
+                                  cosigner_id=0, db_uri=self.DATABASE_URI)
         w.get_key(number_of_keys=2)
         w.utxo_add('ltc1qkewaz7lxn75y6wppvqlsfhrnq5p5mksmlp26n8xsef0556cdfzqq2uhdrt', 2100000000000001,
                    '21da13be453624cf46b3d883f39602ce74d04efa7a186037898b6d7bcfd405ee', 0, 15)
@@ -2080,12 +1999,8 @@
         pk1 = 'surround vacant shoot aunt acoustic liar barely you expand rug industry grain'
         pk2 = 'defy push try brush ceiling sugar film present goat settle praise toilet'
         wallet = HDWallet.create(keys=[pk1, pk2], network='bitcoin', name='test_wallet_multicurrency',
-<<<<<<< HEAD
                                  witness_type='segwit', cosigner_id=0, encoding='base58',
-                                 databasefile=DATABASEFILE_UNITTESTS)
-=======
-                                 witness_type='segwit', db_uri=self.DATABASE_URI, encoding='base58')
->>>>>>> 7abf577e
+                                 db_uri=self.DATABASE_URI)
         wallet.new_account(network='litecoin')
         wallet.new_account(network='litecoin')
         wallet.new_account(network='bitcoin')
@@ -2168,13 +2083,8 @@
 
     def test_wallet_readonly_create_and_import(self):
         k = '13A1W4jLPP75pzvn2qJ5KyyqG3qPSpb9jM'
-<<<<<<< HEAD
-        w = wallet_create_or_open('addrwlt', k, databasefile=DATABASEFILE_UNITTESTS)
+        w = wallet_create_or_open('addrwlt', k, db_uri=self.DATABASE_URI)
         addr = Address.import_address('12yuSkjKmHzXCFn39PK1XP3XyeoVw9LJdN')
-=======
-        w = wallet_create_or_open('addrwlt', k, db_uri=self.DATABASE_URI)
-        addr = Address.import_address('13CiNuEMKASJBvGdupqaoRs2MqDNhAqmce')
->>>>>>> 7abf577e
         w.import_key(addr)
         self.assertEqual(len(w.accounts()), 1)
         w.utxos_update()
