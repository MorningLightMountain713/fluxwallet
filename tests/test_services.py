# -*- coding: utf-8 -*-
#
#    BitcoinLib - Python Cryptocurrency Library
#    Unit Tests for Service Class
#    © 2017 December - 1200 Web Development <http://1200wd.com/>
#
#    This program is free software: you can redistribute it and/or modify
#    it under the terms of the GNU Affero General Public License as
#    published by the Free Software Foundation, either version 3 of the
#    License, or (at your option) any later version.
#
#    This program is distributed in the hope that it will be useful,
#    but WITHOUT ANY WARRANTY; without even the implied warranty of
#    MERCHANTABILITY or FITNESS FOR A PARTICULAR PURPOSE.  See the
#    GNU Affero General Public License for more details.
#
#    You should have received a copy of the GNU Affero General Public License
#    along with this program.  If not, see <http://www.gnu.org/licenses/>.
#

import unittest
import datetime
from bitcoinlib.services.services import *
from tests.test_custom import CustomAssertions

<<<<<<< HEAD
MAXIMUM_ESTIMATED_FEE_DIFFERENCE = 1.50  # Maximum difference from average estimated fee before test_estimatefee fails.
=======

MAXIMUM_ESTIMATED_FEE_DIFFERENCE = 2.00  # Maximum difference from average estimated fee before test_estimatefee fails.
>>>>>>> 8f2cbbf8
# Use value above >0, and 1 for 100%


class TestService(unittest.TestCase, CustomAssertions):

    def test_transaction_bitcoin_testnet_get_raw(self):
        tx_id = 'd3c7fbd3a4ca1cca789560348a86facb3bb21dcd75ed38e85235fb6a32802955'
        raw_tx = '0100000001a3919372c9807d92507289d71bdd38f10682a49c47e50dc0136996b43d8aa54e010000006a47304402201f6e' \
                 '18f4532e14f328bc820cb78c53c57c91b1da9949fecb8cf42318b791fb38022045e78c9e55df1cf3db74bfd52ff2add2b5' \
                 '9ba63e068680f0023e6a80ac9f51f401210239a18d586c34e51238a7c9a27a342abfb35e3e4aa5ac6559889db1dab2816e' \
                 '9dfeffffff023ef59804000000001976a914af8e14a2cecd715c363b3a72b55b59a31e2acac988ac90940d000000000019' \
                 '76a914f0d34949650af161e7cb3f0325a1a8833075165088acb7740f00'
        self.assertEqual(raw_tx, Service(network='testnet').getrawtransaction(tx_id))

    def test_transaction_bitcoin_get_raw(self):
        tx_id = 'b7feea5e7c79d4f6f343b5ca28fa2a1fcacfe9a2b7f44f3d2fd8d6c2d82c4078'
        raw_tx = '01000000010000000000000000000000000000000000000000000000000000000000000000ffffffff5d0342fe06244d69' \
                 '6e656420627920416e74506f6f6c20626a31312f4542312f4144362f432058d192b6fabe6d6defcf958e3cf9814240e00f' \
                 'a5e36e8cc319cd8141e20890607ccb1954e64843d804000000000000003914000057190200ffffffff013b33b158000000' \
                 '001976a914338c84849423992471bffb1a54a8d9b1d69dc28a88ac00000000'
        self.assertEqual(raw_tx, Service().getrawtransaction(tx_id))

    def test_transaction_bitcoin_decode_raw(self):
        raw_tx = '01000000010000000000000000000000000000000000000000000000000000000000000000ffffffff5d0342fe06244d69' \
                 '6e656420627920416e74506f6f6c20626a31312f4542312f4144362f432058d192b6fabe6d6defcf958e3cf9814240e00f' \
                 'a5e36e8cc319cd8141e20890607ccb1954e64843d804000000000000003914000057190200ffffffff013b33b158000000' \
                 '001976a914338c84849423992471bffb1a54a8d9b1d69dc28a88ac00000000'
        self.assertTrue(Service().decoderawtransaction(raw_tx))

    def test_sendrawtransaction(self):
        raw_tx = \
         '010000000108004b4c0394a211d4ec0d344b70bf1e3b1ce1731d11d1d30279ab0c0f6d9fd7000000006c493046022100ab18a72f7' \
         '87e4c8ea5d2f983b99df28d27e13482b91fd6d48701c055af92f525022100d1c26b8a779896a53a026248388896501e724e46407f' \
         '14a4a1b6478d3293da24012103e428723c145e61c35c070da86faadaf0fab21939223a5e6ce3e1cfd76bad133dffffffff0240420' \
         'f00000000001976a914bbaeed8a02f64c9d40462d323d379b8f27ad9f1a88ac905d1818000000001976a914046858970a72d33817' \
         '474c0e24e530d78716fc9c88ac00000000'
        srv = Service(network='testnet')
        try:
            srv.sendrawtransaction(raw_tx)
        except:
            pass
        for provider in srv.errors:
            if provider == 'blockcypher.testnet':
                self.assertIn('has already been spent', srv.errors['blockcypher.testnet'])
            elif provider == 'blockexplorer.testnet' or provider == 'bitcoind.testnet':
                self.assertIn('Missing inputs', srv.errors['blockexplorer.testnet'])
            elif provider == 'chain.so':
                self.assertIn('are still available to spend', srv.errors['chain.so'])

    def test_get_balance(self):
        srv = Service(min_providers=5)
        srv.getbalance('15gHNr4TCKmhHDEG31L2XFNvpnEcnPSQvd')
        prev = None
        if len(srv.results) < 2:
            self.fail("Only 1 or less service providers found, nothing to compare")
        for provider in srv.results:
            balance = srv.results[provider]
            if prev is not None and balance != prev:
                self.fail("Different address balance from service providers: %d != %d" % (balance, prev))
            else:
                prev = balance

    def test_get_utxos(self):
        srv = Service()
        utxos = srv.getutxos('1Mxww5Q2AK3GxG4R2KyCEao6NJXyoYgyAx')
        tx_hash = '9cd7b51b7b9421d70549c765c254fe8682a123cae7b979d6f18d386cfa55cef8'
        self.assertEqual(tx_hash, utxos[0]['tx_hash'])

    def test_estimatefee(self):
        srv = Service(min_providers=5)
        srv.estimatefee()
        if len(srv.results) < 2:
            self.fail("Only 1 or less service providers found, no fee estimates to compare")
        feelist = list(srv.results.values())
        average_fee = sum(feelist) / float(len(feelist))
        for provider in srv.results:
            value = srv.results[provider]
            if not value:
                self.fail("Provider '%s' returns fee estimate of zero" % provider)
            fee_difference_from_average = (abs(value - average_fee) / average_fee)
            if fee_difference_from_average > MAXIMUM_ESTIMATED_FEE_DIFFERENCE:
                self.fail("Estimated fee of provider '%s' is %.1f%% different from average fee" %
                          (provider, fee_difference_from_average * 100))

    def test_gettransactions(self):
        tx_hash = '6961d06e4a921834bbf729a94d7ab423b18ddd92e5ce9661b7b871d852f1db74'
        address = '1Lj1M4zGHgiMJRCZcSR1tj11Q5Bkis197w'
        block_height = 300000
        input_total = 4534802265
        output_total = 4534776015
        fee = 26250
        status = 'confirmed'
        size = 523
        input0 = {
            'address': '1Lj1M4zGHgiMJRCZcSR1tj11Q5Bkis197w',
            'index_n': 0,
            'output_n': 1,
            'prev_hash': '4cb83c6611df40118c39a471419887a2a0aad42fc9e41d8c8790a18d6bd7daef',
            'value': 3200955
        }
        input2 = {
            'address': '1E1MxdfLkv1TZWQRkCtszxEVnrxwRBByZP',
            'index_n': 2,
            'output_n': 1,
            'prev_hash': 'fa422d9fbac6a344af5656325acde172cd5714ebddd2f35068d3f265095add52',
            'value': 4527385460
        }

        srv = Service(min_providers=5)
        srv.gettransactions(address)
        for provider in srv.results:
            res = srv.results[provider]
            t = [r for r in res if r.hash == tx_hash][0]

            # Compare transaction
            if t.block_height:
                self.assertEqual(t.block_height, block_height,
                                 msg="Unexpected block height for %s provider" % provider)
            self.assertEqual(t.input_total, input_total, msg="Unexpected input_total for %s provider" % provider)
            self.assertEqual(t.output_total, output_total, msg="Unexpected output_total for %s provider" % provider)
            self.assertEqual(t.fee, fee, msg="Unexpected fee for %s provider" % provider)
            self.assertEqual(t.status, status, msg="Unexpected status for %s provider" % provider)
            if t.size:
                self.assertEqual(t.size, size, msg="Unexpected transaction size for %s provider" % provider)

            # Remove extra field from input dict and compare inputs and outputs
            r_inputs = [
                {key: inp[key] for key in ['address', 'index_n', 'output_n', 'prev_hash', 'value']}
                for inp in [i.dict() for i in t.inputs]
            ]
            if provider == 'blockchaininfo':  # Blockchain.info does not provide previous hashes
                r_inputs[0]['prev_hash'] = '4cb83c6611df40118c39a471419887a2a0aad42fc9e41d8c8790a18d6bd7daef'
                r_inputs[2]['prev_hash'] = 'fa422d9fbac6a344af5656325acde172cd5714ebddd2f35068d3f265095add52'
            self.assertEqual(r_inputs[0], input0, msg="Unexpected transaction input values for %s provider" % provider)
            self.assertEqual(r_inputs[2], input2, msg="Unexpected transaction input values for %s provider" % provider)

    def test_gettransaction(self):
        expected_dict = {
            'block_hash': '000000000000000000f3ae4004e9bcc39b3d4dc0f342b76a1830ee8607b7f00a',
            'inputs': [
                {
                    'value': 299889,
                    'output_n': 51,
                    'prev_hash': 'fa7b29d0e1cf62c79749c977dd9b3fedcfa348e696600f2240206eedaccbb309',
                    'double_spend': False,
                    'index_n': 0,
                    'script_type': 'p2pkh',
                    'address': '1CCBgvQdqPHGrRJxpKEnjJkgFp5UsDYvWD'
                },
                {
                    'value': 1000022,
                    'output_n': 0,
                    'prev_hash': '512f4363ccb28d04d47edd684840cc074f2a3b625838909a6074d277883b9f83',
                    'double_spend': False,
                    'index_n': 1,
                    'script_type': 'p2pkh',
                    'address': '1Hw3ZTxMqVK3jgmJSod4LF5XFbDVYc3EZP'
                },
                {
                    'value': 219439,
                    'output_n': 55,
                    'prev_hash': '0ccd49e93261c9dd2bee124d90849677e93f789d2dc83013bfb0643beb962733',
                    'double_spend': False,
                    'index_n': 2,
                    'script_type': 'p2pkh',
                    'address': '1CCBgvQdqPHGrRJxpKEnjJkgFp5UsDYvWD'
                },
                {
                    'value': 219436,
                    'output_n': 56,
                    'prev_hash': '1b110073aed6637f9a492ceaac45d2b978b75f0139df0401032ad68c0944d38c',
                    'double_spend': False,
                    'index_n': 3,
                    'script_type': 'p2pkh',
                    'address': '1CCBgvQdqPHGrRJxpKEnjJkgFp5UsDYvWD'
                },
                {
                    'value': 110996,
                    'output_n': 50,
                    'prev_hash': 'a2d613e5a649102672462aa6a09e3e833769f5a85a65a8844acc723c07a8991d',
                    'double_spend': False,
                    'index_n': 4,
                    'script_type': 'p2pkh',
                    'address': '1CCBgvQdqPHGrRJxpKEnjJkgFp5UsDYvWD'
                },
                {
                    'value': 602,
                    'output_n': 2434,
                    'prev_hash': 'd8505b78a4cddbd058372443bbce9ea74a313c27c586b7bbe8bc3825b7c7cbd7',
                    'double_spend': False,
                    'index_n': 5,
                    'script_type': 'p2pkh',
                    'address': '1CCBgvQdqPHGrRJxpKEnjJkgFp5UsDYvWD'
                }
            ],
            'locktime': 478952,
            'input_total': 1850384,
            'network': 'bitcoin',
            'status': 'confirmed',
            'version': b'\x00\x00\x00\x02',
            'outputs':
                [
                    {
                        'spent': True,
                        'value': 1000032,
                        'script_type': 'p2pkh',
                        'address': '15witRoAeoSKgBLVA27oj1F2KQ1Sg1bjNz',
                        'output_n': 0
                    },
                    {
                        'spent': True,
                        'value': 845308,
                        'script_type': 'p2pkh',
                        'address': '1PTJHj3jzbfcRg6LauAAV6Qirs5VUe8M6C',
                        'output_n': 1,
                    }
                ],
            'fee': 5044,
            'block_height': 478953,
            'output_total': 1845340,
            'size': 964,
            'hash': '2ae77540ec3ef7b5001de90194ed0ade7522239fe0fc57c12c772d67274e2700',
            'date': datetime.datetime(2017, 8, 4)
        }

        srv = Service(network='bitcoin', min_providers=10)

        # Get transactions by hash
        srv.gettransaction('2ae77540ec3ef7b5001de90194ed0ade7522239fe0fc57c12c772d67274e2700').dict()

        for provider in srv.results:
            print("Comparing provider %s" % provider)
            self.assertDictEqualExt(srv.results[provider].dict(), expected_dict,
                                    ['block_hash', 'block_height', 'spent', 'value'])

    def test_gettransaction_coinbase(self):
        expected_dict = {
            'block_hash': '0000000000000000002d966c99d68245b20468dc9c2a7a776a836add03362199',
            'block_height': 500834,
            'coinbase': True,
            'date': datetime.datetime(2017, 12, 24, 14, 16, 30),
            'flag': b'\1',
            'hash': '68104dbd6819375e7bdf96562f89290b41598df7b002089ecdd3c8d999025b13',
            'input_total': 1717718311,
            'inputs': [
                {'address': '',
                 'index_n': 0,
                 'output_n': 4294967295,
                 'prev_hash': '0000000000000000000000000000000000000000000000000000000000000000',
                 'public_key': [],
                 'script': '0362a4071c2f5669614254432f4d696e656420627920676c6f62616c686173682f2cfabe6d6d2c31604d43cac8b0f5c819c1d2b6f9051349d7633df07fc664be73533e64ccf9010000000000000010c147e903973b4143d99de6b376ca0200',
                 'script_type': 'coinbase',
                 'sequence': 4294967295,
                 }
            ],
            'locktime': 0,
            'network': 'bitcoin',
            'output_total': 1717718311,
            'outputs': [
                {'address': '18cBEMRxXHqzWWCxZNtU91F5sbUNKhL5PX',
                 'output_n': 0,
                 'public_key_hash': '536ffa992491508dca0354e52f32a3a7a679a53a',
                 'script': '76a914536ffa992491508dca0354e52f32a3a7a679a53a88ac',
                 'script_type': 'p2pkh',
                 'value': 1717718311
                 },
                {'address': '',
                 'output_n': 1,
                 'public_key_hash': '',
                 'script': '6a24aa21a9ed8e77dfd1d42865e64f1d5ef40f74eeb2ad21c8c40c71f6e615a7c1fcb7701629',
                 'script_type': 'nulldata',
                 'spent': False,
                 'value': 0
                 },
            ],
            'status': 'confirmed',
            'version': b'\x00\x00\x00\x01'
        }
        srv = Service(network='bitcoin', min_providers=10)

        # Get transactions by hash
        srv.gettransaction('68104dbd6819375e7bdf96562f89290b41598df7b002089ecdd3c8d999025b13').dict()

        for provider in srv.results:
            print("Comparing provider %s" % provider)
            self.assertDictEqualExt(srv.results[provider].dict(), expected_dict,
                                    ['block_hash', 'block_height', 'spent', 'value', 'flag'])<|MERGE_RESOLUTION|>--- conflicted
+++ resolved
@@ -23,12 +23,7 @@
 from bitcoinlib.services.services import *
 from tests.test_custom import CustomAssertions
 
-<<<<<<< HEAD
-MAXIMUM_ESTIMATED_FEE_DIFFERENCE = 1.50  # Maximum difference from average estimated fee before test_estimatefee fails.
-=======
-
 MAXIMUM_ESTIMATED_FEE_DIFFERENCE = 2.00  # Maximum difference from average estimated fee before test_estimatefee fails.
->>>>>>> 8f2cbbf8
 # Use value above >0, and 1 for 100%
 
 
