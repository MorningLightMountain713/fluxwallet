--- conflicted
+++ resolved
@@ -451,12 +451,7 @@
         databasefile=test_database)
     wallet_import.new_account(account_id=99)
     nk = wallet_import.new_key(account_id=99, name="Faucet gift")
-<<<<<<< HEAD
-    nkc = wallet_import.new_key_change(account_id=99, name="Faucet gift (Change)")
-    wallet_import.info(detail=3)
-=======
     wallet_import.new_key_change(account_id=99, name="Faucet gift (Change)")
->>>>>>> 6a0ead8f
     wallet_import.updateutxos()
     # wallet_import.updatebalance()
     wallet_import.info(detail=3)
