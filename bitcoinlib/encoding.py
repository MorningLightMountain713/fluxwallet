# -*- coding: utf-8 -*-
#
#    bitcoinlib - Compact Python Bitcoin Library
#    Common includes and helper methods
#    © 2016 November - 1200 Web Development <http://1200wd.com/>
#
#    This program is free software: you can redistribute it and/or modify
#    it under the terms of the GNU Affero General Public License as
#    published by the Free Software Foundation, either version 3 of the
#    License, or (at your option) any later version.
#
#    This program is distributed in the hope that it will be useful,
#    but WITHOUT ANY WARRANTY; without even the implied warranty of
#    MERCHANTABILITY or FITNESS FOR A PARTICULAR PURPOSE.  See the
#    GNU Affero General Public License for more details.
#
#    You should have received a copy of the GNU Affero General Public License
#    along with this program.  If not, see <http://www.gnu.org/licenses/>.
#

import sys
import math
import numbers
import ecdsa
import struct
import hashlib
from bitcoinlib.main import *

_logger = logging.getLogger(__name__)


class EncodingError(Exception):
    def __init__(self, msg=''):
        self.msg = msg
        _logger.error(msg)

    def __str__(self):
        return self.msg

bytesascii = b''
for x in range(256):
    bytesascii += bytes(bytearray((x,)))

code_strings = {
    2: b'01',
    3: b' ,.',
    10: b'0123456789',
    16: b'0123456789abcdef',
    32: b'abcdefghijklmnopqrstuvwxyz234567',
    58: b'123456789ABCDEFGHJKLMNPQRSTUVWXYZabcdefghijkmnopqrstuvwxyz',
    256: b''.join([bytes(bytearray((x,))) for x in range(256)]),
}


def get_code_string(base):
    if base in code_strings:
        return code_strings[base]
    else:
        return list(range(0, base))


def to_bytearray(inp, code_str_from):
    if inp in code_str_from:
        return inp
    else:
        return inp.lower()


def normalize_var(var, base):
    """
    For Python 2 convert variabele to string
    For Python 3 convert to bytes
    Convert decimals to integer type
    :param var: input variable in any format
    :param base: specify variable format, i.e. 10 for decimal, 16 for hex
    :return: string for Python 2, bytes for Python 3, decimal for base10
    """
    try:
        if sys.version > '3' and isinstance(var, str):
            var = var.encode('ISO-8859-1')
    except ValueError:
        try:
            var = var.encode('utf-8')
        except ValueError:
            raise EncodingError("Unknown character '%s' in input format" % var)

    if sys.version < '3' and isinstance(var, unicode):
        try:
            var = str(var)
        except UnicodeEncodeError:
            raise EncodingError("Cannot convert this unicode to string format")

    if base == 10:
        return int(var)
    else:
        return var


def change_base(chars, base_from, base_to, min_lenght=0, output_even=None, output_as_list=None):
    """
    Convert input chars from one base to another.

    From and to base can be any base. If base is not found a array of index numbers will be returned

    Examples:
    > change_base('FF', 16, 10) will return 256
    > change_base(100, 16, 2048) will return [100]

    :param chars: Input string
    :param base_from: Base number from input string
    :param base_to: Base number for output
    :param min_lenght: Minimal output length. Required for decimal,
           advised for all output to avoid leading zeros conversion problems.
    :param output_even: Specify if output must contain a even number of characters.
           Sometimes handy for hex conversions.
    :param output_as_list: Always output as list instead of string.
    :return: Base converted input as string or list.
    """
    if base_from == 10 and not min_lenght:
        raise EncodingError("For a decimal input a minimum output lenght is required!")
    code_str = get_code_string(base_to)
    if int(base_to) not in code_strings:
        output_as_list = True

    code_str_from = get_code_string(base_from)
    if not isinstance(code_str_from, (bytes, list)):
        raise EncodingError("Code strings must be a list or defined as bytes")
    output = []
    input_dec = 0
    addzeros = 0
    inp = normalize_var(chars, base_from)

    if output_even is None and base_to == 16:
        output_even = True

    if isinstance(inp, numbers.Number):
        input_dec = inp
    elif isinstance(inp, (str, list, bytes)):
        factor = 1
        while len(inp):
            if isinstance(inp, list):
                item = inp.pop()
            else:
                item = inp[-1:]
                inp = inp[:-1]
            itemindex = to_bytearray(item, code_str_from)
            try:
                pos = code_str_from.index(itemindex)
            except ValueError:
                raise EncodingError("Unknown character '%s' in input" % item)
            input_dec += pos * factor

            # Add leading zero if there are leading zero's in input
            if not pos * factor:
                if sys.version < '3':
                    firstchar = code_str_from[0]
                else:
                    firstchar = chr(code_str_from[0]).encode('utf-8')
                if (len(inp) and isinstance(inp, list) and inp[0] == code_str_from[0]) \
                        or (isinstance(inp, (str, bytes)) and not len(inp.strip(firstchar))) \
                        or isinstance(inp, list):
                    addzeros += 1
            factor *= base_from
    else:
        raise EncodingError("Unknown input format %s" % inp)

    # Convert decimal to output base
    while int(input_dec) != 0:
        r = int(input_dec) % base_to
        input_dec = str((int(input_dec)-r) // base_to)
        output = [code_str[r]] + output

    if base_to != 10:
        pos_fact = math.log(base_to, base_from)
        expected_length = len(str(chars)) / pos_fact
        zeros = int(addzeros / pos_fact)
        if addzeros == 1:
            zeros = 1

        for _ in range(zeros):
            if base_to != 10 and not expected_length == len(output):
                output = [code_str[0]] + output

        # Add zero's to make even number of digits on Hex output (or if specified)
        if output_even and len(output) % 2:
            output = [code_str[0]] + output

        # Add leading zero's
        while len(output) < min_lenght:
            output = [code_str[0]] + output

    if not output_as_list and isinstance(output, list):
        if len(output) == 0:
            output = 0
        elif isinstance(output[0], bytes):
            output = b''.join(output)
        elif isinstance(output[0], int):
            co = ''
            for c in output:
                co += chr(c)
            output = co
        else:
            output = ''.join(output)
    if base_to == 10:
        return int(0) or (output != '' and int(output))
    if sys.version > '3' and base_to == 256:
        return output.encode('ISO-8859-1')
    else:
        return output


def varbyteint_to_int(byteint):
    """
    Convert CompactSize Variable length integer in byte format to integer.

    See https://en.bitcoin.it/wiki/Protocol_documentation#Variable_length_integer for specification

    :param byteint: 1-9 byte representation as integer
    :return: normal integer
    """
    if not isinstance(byteint, (bytes, list)):
        raise EncodingError("Byteint be a list or defined as bytes")
    ni = byteint[0]
    if ni < 253:
        return ni, 1
    if ni == 253:  # integer of 2 bytes
        size = 2
    elif ni == 254:  # integer of 4 bytes
        size = 4
    else:  # integer of 8 bytes
        size = 8
    return change_base(byteint[1:1+size][::-1], 256, 10), size + 1


def int_to_varbyteint(inp):
    if not isinstance(inp, int):
        raise EncodingError("Input must be of type integer")
    if inp < 0xfd:
        return struct.pack('B', inp)
    elif inp < 0xffff:
        return struct.pack('<cH', b'\xfd', inp)
    elif inp < 0xffffffff:
        return struct.pack('<cL', b'\xfe', inp)
    else:
        return struct.pack('<cQ', b'\xff', inp)


def varstr(s):
    return int_to_varbyteint(len(s)) + s


def convert_der_sig(s):
    if not s:
        return ""
    sg, junk = ecdsa.der.remove_sequence(s)
    if junk != b'':
        raise EncodingError("Junk found in encoding sequence %s" % junk)
    x, sg = ecdsa.der.remove_integer(sg)
    y, sg = ecdsa.der.remove_integer(sg)
    return '%064x%064x' % (x, y)


<<<<<<< HEAD
def addr2pubkeyhash(address, as_hex=False):
=======
def addr_to_pubkeyhash(address, as_hex=False):
>>>>>>> 0060ee7d
    address = change_base(address, 58, 256, 25)
    check = address[-4:]
    pkh = address[:-4]
    checksum = hashlib.sha256(hashlib.sha256(pkh).digest()).digest()[0:4]
    assert (check == checksum), "Invalid address, checksum incorrect"
    if as_hex:
        return change_base(pkh, 256, 16)[2:]
    else:
        return pkh[1:]


def pubkeyhash_to_addr(pkh, versionbyte=b'\x00'):
    if isinstance(pkh, str):
        pkh = change_base(pkh, 16, 256, 20)
    key = versionbyte + pkh
    addr256 = key + hashlib.sha256(hashlib.sha256(key).digest()).digest()[:4]
    return change_base(addr256, 256, 58)


if __name__ == '__main__':
    #
    # SOME EXAMPLES
    #

    examples = [
        ('4c52127a72fb42b82439ab18697dcfcfb96ac63ba8209833b2e29f2302b8993f45e743412d65c7a571da70259d4f6795e98af20e6e'
         '57603314a662a49c198199', 16, 256),
        ('LRzrûB¸$9«i}ÏÏ¹jÆ;¨ 3²â#¸?EçCA-eÇ¥qÚp%OgéònW`3¦b¤', 256, 16),
        # ('LRzrûB¸$9«i}ÏÏ¹jÆ;¨ 3²â#¸?EçCA-eÇ¥qÚp%OgéònW`3¦b¤', 16, 256),  # Test EncodingError
        ('L1odb1uUozbfK2NrsMyhJfvRsxGM2AxixgPL8vG9BUBnE6W1VyTX', 58, 16),
        ('FF', 16, 10),
        ('AF', 16, 2),
        (200, 10, 16, 2),
        (200, 10, 16, 4),
        ('thisisfunny', 32, 3),
        ('1LeNnaRtV52nNtZXvtw6PaGKpk46hU1Xmx', 58, 16),
        ('1LeNnaRtV52nNtZXvtw6PaGKpk46hU1Xmx', 58, 32),
        ('1LeNnaRtV52nNtZXvtw6PaGKpk46hU1Xmx', 58, 256),
        ('1LeNnaRtV52nNtZXvtw6PaGKpk46hU1Xmx', 58, 2048),
        ([b'\0', b'\x12', b'L'], 256, 16, 6),
        ("為 宋 暴 治 伯 及 灘 冶 忙 逃 湘 艇 例 讓 忠", 256, 16),
        (b'\x00\t\xc6\xe7\x11\x18\xd8\xf1+\xeck\\a\x88K5g|\n\n\xe3*\x02\x1f\x87', 256, 58),
        (b'\0', 256, 10),
        ("\x00\x01\tfw`\x06\x95=UgC\x9e^9\xf8j\r';\xee\xd6\x19g\xf6", 256, 58),
        (b'LR\x12zr\xfbB\xb8$9\xab\x18i}\xcf\xcf\xb9j\xc6;\xa8 \x983\xb2\xe2\x9f#\x02\xb8\x99?E\xe7CA-e\xc7\xa5q'
         b'\xdap%\x9dOg\x95\xe9\x8a\xf2\x0enW`3\x14\xa6b\xa4\x9c\x19\x81\x99', 256, 16),
    ]

    print("\n=== Change base: convert from base N to base M ===")
    for example in examples:
        print("\n>>> change_base%s     # Change from base%d to base%d" %
              (example, example[1], example[2]))
        print("%s" % change_base(*example))

    print("\n=== Conversion of Bitcoin Addresses to Public Key Hashes ===")
    addrs = ['12ooWd8Xag7hsgP9PBPnmyGe36VeUrpMSH', '1111111111111111111114oLvT2',
             '1QLbz7JHiBTspS962RLKV8GndWFwi5j6Qr']
    for addr in addrs:
        print("Public Key Hash of address '%s' is '%s'" % (addr, addr_to_pubkeyhash(addr, True)))

    print(pubkeyhash_to_addr('13d215d212cd5188ae02c5635faabdc4d7d4ec91'))<|MERGE_RESOLUTION|>--- conflicted
+++ resolved
@@ -260,11 +260,7 @@
     return '%064x%064x' % (x, y)
 
 
-<<<<<<< HEAD
-def addr2pubkeyhash(address, as_hex=False):
-=======
 def addr_to_pubkeyhash(address, as_hex=False):
->>>>>>> 0060ee7d
     address = change_base(address, 58, 256, 25)
     check = address[-4:]
     pkh = address[:-4]
