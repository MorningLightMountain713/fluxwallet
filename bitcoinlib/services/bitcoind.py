# -*- coding: utf-8 -*-
#
#    BitcoinLib - Python Cryptocurrency Library
#    Client for bitcoind deamon
#    © 2017 June - 1200 Web Development <http://1200wd.com/>
#
#    This program is free software: you can redistribute it and/or modify
#    it under the terms of the GNU Affero General Public License as
#    published by the Free Software Foundation, either version 3 of the
#    License, or (at your option) any later version.
#
#    This program is distributed in the hope that it will be useful,
#    but WITHOUT ANY WARRANTY; without even the implied warranty of
#    MERCHANTABILITY or FITNESS FOR A PARTICULAR PURPOSE.  See the
#    GNU Affero General Public License for more details.
#
#    You should have received a copy of the GNU Affero General Public License
#    along with this program.  If not, see <http://www.gnu.org/licenses/>.
#

from bitcoinlib.main import *
from bitcoinlib.services.authproxy import AuthServiceProxy
from bitcoinlib.services.baseclient import BaseClient, ClientError
from bitcoinlib.transactions import Transaction
from bitcoinlib.networks import Network


PROVIDERNAME = 'bitcoind'

_logger = logging.getLogger(__name__)


class ConfigError(Exception):
    def __init__(self, msg=''):
        self.msg = msg
        _logger.info(msg)

    def __str__(self):
        return self.msg

try:
    import configparser
except ImportError:
    import ConfigParser as configparser


def _read_from_config(configparser, section, value, fallback=None):
    try:
        return configparser.get(section, value)
    except Exception:
        return fallback


class BitcoindClient(BaseClient):
    """
    Class to interact with bitcoind, the Bitcoin deamon
    """

    @staticmethod
    def from_config(configfile=None, network='bitcoin'):
        """
        Read settings from bitcoind config file

        :param configfile: Path to config file. Leave empty to look in default places
        :type: str
        :param network: Bitcoin mainnet or testnet. Default is bitcoin mainnet
        :type: str

        :return BitcoindClient:
        """
        try:
            config = configparser.ConfigParser(strict=False)
        except TypeError:
            config = configparser.ConfigParser()
        config_fn = 'bitcoin.conf'
        if isinstance(network, Network):
            network = network.name
        if network == 'testnet':
            config_fn = 'bitcoin-testnet.conf'

        cfn = None
        if not configfile:
            config_locations = ['~/.bitcoinlib', '~/.bitcoin', '~/Application Data/Bitcoin',
                                '~/Library/Application Support/Bitcoin']
            for location in config_locations:
                cfn = Path(location, config_fn).expanduser()
                if cfn.exists():
                    break
        else:
            cfn = Path(BCL_DATA_DIR, 'config', configfile)
        if not cfn or not cfn.is_file():
            raise ConfigError("Config file %s not found. Please install bitcoin client and specify a path to config "
                              "file if path is not default. Or place a config file in .bitcoinlib/bitcoin.conf to "
                              "reference to an external server." % cfn)

        try:
            config.read(cfn)
        except Exception:
            with cfn.open() as f:
                config_string = '[rpc]\n' + f.read()
            config.read_string(config_string)

        testnet = _read_from_config(config, 'rpc', 'testnet')
        if testnet:
            network = 'testnet'
        if _read_from_config(config, 'rpc', 'rpcpassword') == 'specify_rpc_password':
            raise ConfigError("Please update config settings in %s" % cfn)
        if network == 'testnet':
            port = 18332
        else:
            port = 8332
        port = _read_from_config(config, 'rpc', 'rpcport', port)
        server = '127.0.0.1'
        server = _read_from_config(config, 'rpc', 'rpcconnect', server)
        server = _read_from_config(config, 'rpc', 'bind', server)
        server = _read_from_config(config, 'rpc', 'externalip', server)

        url = "http://%s:%s@%s:%s" % (config.get('rpc', 'rpcuser'), config.get('rpc', 'rpcpassword'), server, port)
        return BitcoindClient(network, url)

    def __init__(self, network='bitcoin', base_url='', denominator=100000000, *args):
        """
        Open connection to bitcoin node

        :param network: Bitcoin mainnet or testnet. Default is bitcoin mainnet
        :type: str
        :param base_url: Connection URL in format http(s)://user:password@host:port.
        :type: str
        :param denominator: Denominator for this currency. Should be always 100000000 (satoshis) for bitcoin
        :type: str
        """
        if isinstance(network, Network):
            network = network.name
        if not base_url:
            bdc = self.from_config('', network)
            base_url = bdc.base_url
            network = bdc.network
        if len(base_url.split(':')) != 4:
            raise ConfigError("Bitcoind connection URL must be of format 'http(s)://user:password@host:port,"
                              "current format is %s. Please set url in providers.json file or check bitcoin config "
                              "file" % base_url)
        if 'password' in base_url:
            raise ConfigError("Invalid password in bitcoind provider settings. "
                              "Please replace default password and set url in providers.json or bitcoin.conf file")
        _logger.info("Connect to bitcoind")
        self.proxy = AuthServiceProxy(base_url)
        super(self.__class__, self).__init__(network, PROVIDERNAME, base_url, denominator, *args)

    # def getbalance

    # Missing block_height, input_n, date so not usable
    # def getutxos(self, address, after_txid='', limit=MAX_TRANSACTIONS):
    #     txs = []
    #
    #     res = self.proxy.getaddressinfo(address)
    #     if not (res['ismine'] or res['iswatchonly']):
    #         raise ClientError("Address %s not found in bitcoind wallet, use 'importpubkey' or 'importaddress' to add "
    #                           "address to wallet." % address)
    #
    #     txs_list = self.proxy.listunspent(0, 99999999, [address])
    #     for t in sorted(txs_list, key=lambda x: x['confirmations'], reverse=True):
    #         txs.append({
    #             'address': t['address'],
    #             'tx_hash': t['txid'],
    #             'confirmations': t['confirmations'],
    #             'output_n': t['vout'],
    #             'input_n': -1,
    #             'block_height': None,
    #             'fee': None,
    #             'size': 0,
    #             'value': int(t['amount'] * self.units),
    #             'script': t['scriptPubKey'],
    #             'date': None,
    #         })
    #         if t['txid'] == after_txid:
    #             txs = []
    #
    #     return txs

    def _parse_transaction(self, tx, block_height=None, get_input_values=True):
        t = Transaction.import_raw(tx['hex'], network=self.network)
        t.confirmations = None if 'confirmations' not in tx else tx['confirmations']
        t.status = 'unconfirmed'
        for i in t.inputs:
            if i.prev_hash == b'\x00' * 32:
                i.script_type = 'coinbase'
                continue
            if get_input_values:
                txi = self.proxy.getrawtransaction(i.prev_hash.hex(), 1)
                i.value = int(round(float(txi['vout'][i.output_n_int]['value']) / self.network.denominator))
        for o in t.outputs:
            o.spent = None

        t.block_hash = tx.get('blockhash', '')
        if not block_height and t.block_hash:
            block_height = self.proxy.getblock(t.block_hash, 1)['height']
        t.block_height = block_height
<<<<<<< HEAD
        if not t.confirmations and block_height:
            if not self.latest_block:
                self.latest_block = self.blockcount()
            t.confirmations = (self.latest_block - block_height) + 1
        if t.confirmations or block_height:
            t.status = 'confirmed'
            t.verified = True

        t.version = struct.pack('>L', tx['version'])
        t.date = None if 'time' not in tx else datetime.utcfromtimestamp(tx['time'])
=======
        t.version = tx['version'].to_bytes(4, 'little')
        t.date = datetime.utcfromtimestamp(tx['time'])
>>>>>>> 3c625874
        t.update_totals()
        return t

    def gettransaction(self, txid):
        tx = self.proxy.getrawtransaction(txid, 1)
        return self._parse_transaction(tx)

    # def gettransactions

    def getrawtransaction(self, txid):
        res = self.proxy.getrawtransaction(txid)
        return res

    def sendrawtransaction(self, rawtx):
        res = self.proxy.sendrawtransaction(rawtx)
        return {
            'txid': res,
            'response_dict': res
        }

    def estimatefee(self, blocks):
        pres = ''
        try:
            pres = self.proxy.estimatesmartfee(blocks)
            res = pres['feerate']
        except KeyError as e:
            _logger.info("bitcoind error: %s, %s" % (e, pres))
            res = self.proxy.estimatefee(blocks)
        return int(res * self.units)

    def blockcount(self):
        return self.proxy.getblockcount()

    def mempool(self, txid=''):
        txids = self.proxy.getrawmempool()
        if not txid:
            return txids
        elif txid in txids:
            return [txid]
        return []

    def getblock(self, blockid, parse_transactions=True, page=None, limit=None):
        if isinstance(blockid, int) or len(blockid) < 10:
            blockid = self.proxy.getblockhash(int(blockid))
        if not limit:
            limit = 99999

        txs = []
        if parse_transactions:
            bd = self.proxy.getblock(blockid, 2)
            for tx in bd['tx'][(page - 1) * limit:page * limit]:
                # try:
                tx['time'] = bd['time']
                tx['blockhash'] = bd['hash']
                txs.append(self._parse_transaction(tx, block_height=bd['height'], get_input_values=True))
                # except Exception as e:
                #     _logger.error("Could not parse tx %s with error %s" % (tx['txid'], e))
            # txs += [tx['hash'] for tx in bd['tx'][len(txs):]]
        else:
            bd = self.proxy.getblock(blockid, 1)
            txs = bd['tx']

        block = {
            'bits': bd['bits'],
            'depth': bd['confirmations'],
            'block_hash': bd['hash'],
            'height': bd['height'],
            'merkle_root': bd['merkleroot'],
            'nonce': bd['nonce'],
            'prev_block': None if 'previousblockhash' not in bd else bd['previousblockhash'],
            'time': bd['time'],
            'tx_count': bd['nTx'],
            'txs': txs,
            'version': bd['version'],
            'page': page,
            'pages': None,
            'limit': limit
        }
        return block

    def getrawblock(self, blockid):
        if isinstance(blockid, int):
            blockid = self.proxy.getblockhash(blockid)
        return self.proxy.getblock(blockid, 0)

    def isspent(self, txid, index):
        res = self.proxy.gettxout(txid, index)
        if not res:
            return True
        return False

    def getinfo(self):
        info = self.proxy.getmininginfo()
        return {
            'blockcount': info['blocks'],
            'chain': info['chain'],
            'difficulty': int(info['difficulty']),
            'hashrate': int(info['networkhashps']),
            'mempool_size': int(info['pooledtx']),
        }


if __name__ == '__main__':
    #
    # SOME EXAMPLES
    #

    from pprint import pprint

    # 1. Connect by specifying connection URL
    # base_url = 'http://bitcoinrpc:passwd@host:8332'
    # bdc = BitcoindClient(base_url=base_url)

    # 2. Or connect using default settings or settings from config file
    bdc = BitcoindClient()

    print("\n=== SERVERINFO ===")
    pprint(bdc.proxy.getnetworkinfo())

    print("\n=== Best Block ===")
    blockhash = bdc.proxy.getbestblockhash()
    bestblock = bdc.proxy.getblock(blockhash)
    bestblock['tx'] = '...' + str(len(bestblock['tx'])) + ' transactions...'
    pprint(bestblock)

    print("\n=== Mempool ===")
    rmp = bdc.proxy.getrawmempool()
    pprint(rmp[:25])
    print('... truncated ...')
    print("Mempool Size %d" % len(rmp))

    print("\n=== Raw Transaction by txid ===")
    t = bdc.getrawtransaction('7eb5332699644b753cd3f5afba9562e67612ea71ef119af1ac46559adb69ea0d')
    pprint(t)

    print("\n=== Current network fees ===")
    t = bdc.estimatefee(5)
    pprint(t)<|MERGE_RESOLUTION|>--- conflicted
+++ resolved
@@ -195,7 +195,6 @@
         if not block_height and t.block_hash:
             block_height = self.proxy.getblock(t.block_hash, 1)['height']
         t.block_height = block_height
-<<<<<<< HEAD
         if not t.confirmations and block_height:
             if not self.latest_block:
                 self.latest_block = self.blockcount()
@@ -203,13 +202,8 @@
         if t.confirmations or block_height:
             t.status = 'confirmed'
             t.verified = True
-
-        t.version = struct.pack('>L', tx['version'])
+        t.version = tx['version'].to_bytes(4, 'little')
         t.date = None if 'time' not in tx else datetime.utcfromtimestamp(tx['time'])
-=======
-        t.version = tx['version'].to_bytes(4, 'little')
-        t.date = datetime.utcfromtimestamp(tx['time'])
->>>>>>> 3c625874
         t.update_totals()
         return t
 
