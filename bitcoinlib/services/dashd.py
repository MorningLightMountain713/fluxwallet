--- conflicted
+++ resolved
@@ -29,10 +29,7 @@
 #   "denominator": 100000000
 # }
 
-<<<<<<< HEAD
 import configparser
-=======
->>>>>>> 8ceaa009
 from bitcoinlib.main import *
 from bitcoinlib.services.authproxy import AuthServiceProxy
 from bitcoinlib.services.baseclient import BaseClient
@@ -145,11 +142,7 @@
                 i.script_type = 'coinbase'
                 continue
             if get_input_values:
-<<<<<<< HEAD
-                txi = self.proxy.getrawtransaction(i.prev_hash.hex(), 1)
-=======
                 txi = self.proxy.getrawtransaction(i.prev_txid.hex(), 1)
->>>>>>> 8ceaa009
                 i.value = int(round(float(txi['vout'][i.output_n_int]['value']) / self.network.denominator))
         for o in t.outputs:
             o.spent = None
