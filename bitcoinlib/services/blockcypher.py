# -*- coding: utf-8 -*-
#
#    BitcoinLib - Python Cryptocurrency Library
#    BlockCypher client
#    © 2017-2019 July - 1200 Web Development <http://1200wd.com/>
#
#    This program is free software: you can redistribute it and/or modify
#    it under the terms of the GNU Affero General Public License as
#    published by the Free Software Foundation, either version 3 of the
#    License, or (at your option) any later version.
#
#    This program is distributed in the hope that it will be useful,
#    but WITHOUT ANY WARRANTY; without even the implied warranty of
#    MERCHANTABILITY or FITNESS FOR A PARTICULAR PURPOSE.  See the
#    GNU Affero General Public License for more details.
#
#    You should have received a copy of the GNU Affero General Public License
#    along with this program.  If not, see <http://www.gnu.org/licenses/>.
#

import logging
from datetime import datetime
from datetime import timezone
from bitcoinlib.main import MAX_TRANSACTIONS
from bitcoinlib.services.baseclient import BaseClient, ClientError
from bitcoinlib.transactions import Transaction

PROVIDERNAME = 'blockcypher'

_logger = logging.getLogger(__name__)


class BlockCypher(BaseClient):

    def __init__(self, network, base_url, denominator, *args):
        super(self.__class__, self).__init__(network, PROVIDERNAME, base_url, denominator, *args)

    def compose_request(self, function, data, parameter='', variables=None, method='get'):
        url_path = function + '/' + data
        if parameter:
            url_path += '/' + parameter
        if variables is None:
            variables = {}
        if self.api_key:
            variables.update({'token': self.api_key})
        return self.request(url_path, variables, method)

    def getbalance(self, addresslist):
        addresslist = self._addresslist_convert(addresslist)
        addresses = ';'.join([a.address for a in addresslist])
        res = self.compose_request('addrs', addresses, 'balance')
        balance = 0.0
        if not isinstance(res, list):
            res = [res]
        for rec in res:
            balance += float(rec['final_balance'])
        return int(balance * self.units)

    def getutxos(self, address, after_txid='', limit=MAX_TRANSACTIONS):
        address = self._address_convert(address)
        res = self.compose_request('addrs', address.address, variables={'unspentOnly': 1, 'limit': 2000})
        transactions = []
        if not isinstance(res, list):
            res = [res]
        for a in res:
            txrefs = a.setdefault('txrefs', []) + a.get('unconfirmed_txrefs', [])
            if len(txrefs) > 500:
                _logger.warning("BlockCypher: Large number of transactions for address %s, "
                                "Transaction list may be incomplete" % address)
            for tx in txrefs:
                if tx['tx_hash'] == after_txid:
                    break
                tdate = None
                if 'confirmed' in tx:
                    try:
                        tdate = datetime.strptime(tx['confirmed'], "%Y-%m-%dT%H:%M:%SZ")
                    except ValueError:
                        tdate = datetime.strptime(tx['confirmed'], "%Y-%m-%dT%H:%M:%S.%fZ")
                transactions.append({
                    'address': address.address_orig,
                    'txid': tx['tx_hash'],
                    'confirmations': tx['confirmations'],
                    'output_n': tx['tx_output_n'],
                    'index': 0,
                    'value': int(round(tx['value'] * self.units, 0)),
                    'script': '',
                    'block_height': None,
                    'date': tdate
                })
        return transactions[::-1][:limit]

    def gettransaction(self, txid):
        tx = self.compose_request('txs', txid, variables={'includeHex': 'true'})
        t = Transaction.import_raw(tx['hex'], network=self.network)
        if tx['confirmations']:
            t.status = 'confirmed'
            t.date = datetime.strptime(tx['confirmed'][:19], "%Y-%m-%dT%H:%M:%S")
        else:
            t.status = 'unconfirmed'
        t.confirmations = tx['confirmations']
        t.block_height = tx['block_height'] if tx['block_height'] > 0 else None
        t.fee = tx['fees']
        t.rawtx = bytes.fromhex(tx['hex'])
        t.size = int(len(tx['hex']) / 2)
        t.network = self.network
        t.input_total = 0
        if len(t.inputs) != len(tx['inputs']):
            raise ClientError("Invalid number of inputs provided. Raw tx: %d, blockcypher: %d" %
                              (len(t.inputs), len(tx['inputs'])))
        for n, i in enumerate(t.inputs):
            if not t.coinbase and not (tx['inputs'][n]['output_index'] == i.output_n_int and
<<<<<<< HEAD
                                       tx['inputs'][n]['prev_hash'] == i.prev_hash.hex()):
=======
                                       tx['inputs'][n]['prev_hash'] == i.prev_txid.hex()):
>>>>>>> 8ceaa009
                raise ClientError("Transaction inputs do not match raw transaction")
            if 'output_value' in tx['inputs'][n]:
                if not t.coinbase:
                    i.value = tx['inputs'][n]['output_value']
                t.input_total += i.value
        if len(t.outputs) != len(tx['outputs']):
            raise ClientError("Invalid number of outputs provided. Raw tx: %d, blockcypher: %d" %
                              (len(t.outputs), len(tx['outputs'])))
        for n, o in enumerate(t.outputs):
            if 'spent_by' in tx['outputs'][n]:
                o.spent = True
                o.spending_txid = tx['outputs'][n]['spent_by']
        return t

    def gettransactions(self, address, after_txid='', limit=MAX_TRANSACTIONS):
        txs = []
        address = self._address_convert(address)
        res = self.compose_request('addrs', address.address, variables={'unspentOnly': 0, 'limit': 2000})
        if not isinstance(res, list):
            res = [res]
        for a in res:
            if 'txrefs' not in a:
                continue
            txids = []
            for t in a['txrefs'][::-1]:
                if t['tx_hash'] not in txids:
                    txids.append(t['tx_hash'])
                if t['tx_hash'] == after_txid:
                    txids = []
            if len(txids) > 500:
                _logger.info("BlockCypher: Large number of transactions for address %s, "
                             "Transaction list may be incomplete" % address.address_orig)
            for txid in txids[:limit]:
                t = self.gettransaction(txid)
                txs.append(t)
        return txs

    def getrawtransaction(self, txid):
        return self.compose_request('txs', txid, variables={'includeHex': 'true'})['hex']

    def sendrawtransaction(self, rawtx):
        # BlockCypher sometimes accepts transactions, but does not push them to the network :(
        if self.network.name in ['bitcoin', 'litecoin']:
            return False
        res = self.compose_request('txs', 'push', variables={'tx': rawtx}, method='post')
        return {
            'txid': res['tx']['hash'],
            'response_dict': res
        }

    def estimatefee(self, blocks):
        res = self.compose_request('', '')
        if blocks <= 10:
            return res['medium_fee_per_kb']
        else:
            return res['low_fee_per_kb']

    def blockcount(self):
        return self.compose_request('', '')['height']

    def mempool(self, txid):
        if txid:
            tx = self.compose_request('txs', txid)
            if tx['confirmations'] == 0:
                return [tx['hash']]
        return False

    def getblock(self, blockid, parse_transactions, page, limit):
        if limit > 100:
            limit = 100
        bd = self.compose_request('blocks', str(blockid), variables={'limit': limit, 'txstart': ((page-1)*limit)})
        if parse_transactions:
            txs = []
            for txid in bd['txids']:
                try:
                    txs.append(self.gettransaction(txid))
                except Exception as e:
                    _logger.error("Could not parse tx %s with error %s" % (txid, e))
        else:
            txs = bd['txids']

        block = {
            'bits': bd['bits'],
            'depth': bd['depth'],
            'block_hash': bd['hash'],
            'height': bd['height'],
            'merkle_root': bd['mrkl_root'],
            'nonce': bd['nonce'],
            'prev_block': bd['prev_block'],
            'time': int(datetime.strptime(bd['time'], "%Y-%m-%dT%H:%M:%SZ").replace(tzinfo=timezone.utc).timestamp()),
            'tx_count': bd['n_tx'],
            'txs': txs,
            'version': bd['ver'],
            'page': page,
            'pages': int(bd['n_tx'] // limit) + (bd['n_tx'] % limit > 0),
            'limit': limit
        }
        return block

    # def getrawblock(self, blockid):

    def isspent(self, txid, output_n):
        t = self.gettransaction(txid)
        return 1 if t.outputs[output_n].spent else 0

    # def getinfo(self):<|MERGE_RESOLUTION|>--- conflicted
+++ resolved
@@ -109,11 +109,7 @@
                               (len(t.inputs), len(tx['inputs'])))
         for n, i in enumerate(t.inputs):
             if not t.coinbase and not (tx['inputs'][n]['output_index'] == i.output_n_int and
-<<<<<<< HEAD
-                                       tx['inputs'][n]['prev_hash'] == i.prev_hash.hex()):
-=======
                                        tx['inputs'][n]['prev_hash'] == i.prev_txid.hex()):
->>>>>>> 8ceaa009
                 raise ClientError("Transaction inputs do not match raw transaction")
             if 'output_value' in tx['inputs'][n]:
                 if not t.coinbase:
