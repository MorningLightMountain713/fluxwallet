--- conflicted
+++ resolved
@@ -175,13 +175,9 @@
             tx = self.compose_request('txs', txid)
             if tx['confirmations'] == 0:
                 return [tx['hash']]
-<<<<<<< HEAD
-        return []
-=======
             else:
                 return []
         return False
->>>>>>> 1d2bae48
 
     def getblock(self, blockid, parse_transactions, page, limit):
         if limit > 100:
