--- conflicted
+++ resolved
@@ -653,13 +653,8 @@
         """
         Create a new transaction input
         
-<<<<<<< HEAD
-        :param prev_hash: Transaction hash of the UTXO (previous output) which will be spent.
-        :type prev_hash: bytes, str
-=======
         :param prev_txid: Transaction hash of the UTXO (previous output) which will be spent.
         :type prev_txid: bytes, str
->>>>>>> 8ceaa009
         :param output_n: Output number in previous transaction.
         :type output_n: bytes, int
         :param keys: A list of Key objects or public / private key string in various formats. If no list is provided but a bytes or string variable, a list with one item will be created. Optional
@@ -1219,13 +1214,8 @@
 
         return transaction_deserialize(rawtx, network=network, check_size=check_size)
 
-<<<<<<< HEAD
-    def __init__(self, inputs=None, outputs=None, locktime=0, version=1, network=DEFAULT_NETWORK,
-                 fee=None, fee_per_kb=None, size=None, hash=b'', date=None, confirmations=None,
-=======
     def __init__(self, inputs=None, outputs=None, locktime=0, version=b'\x00\x00\x00\x01', network=DEFAULT_NETWORK,
                  fee=None, fee_per_kb=None, size=None, txid='', txhash='', date=None, confirmations=None,
->>>>>>> 8ceaa009
                  block_height=None, block_hash=None, input_total=0, output_total=0, rawtx=b'', status='new',
                  coinbase=False, verified=False, witness_type='legacy', flag=None):
         """
@@ -1325,15 +1315,8 @@
         self.fee_per_kb = fee_per_kb
         self.size = size
         self.vsize = size
-<<<<<<< HEAD
-        # TODO: check if hash is bytes or hexstring, and update _txid as well
-        # self.hash = to_bytes(hash)
-        self.hash = hash
-        self._txid = None
-=======
         self.txid = txid
         self.txhash = txhash
->>>>>>> 8ceaa009
         self.date = date
         self.confirmations = confirmations
         self.block_height = block_height
@@ -1358,17 +1341,6 @@
     def __str__(self):
         return self.txid
 
-<<<<<<< HEAD
-    @property
-    def txid(self):
-        if not self._txid:
-            self._txid = to_hexstring(self.hash)
-            # FIXME: Different types in self.hash:
-            # self._txid = self.hash.hex()
-        return self._txid
-
-=======
->>>>>>> 8ceaa009
     def as_dict(self):
         """
         Return Json dictionary with transaction information: Inputs, outputs, version and locktime
@@ -1437,12 +1409,8 @@
         print("Inputs")
         replace_by_fee = False
         for ti in self.inputs:
-<<<<<<< HEAD
-            print("-", ti.address, print_value(ti.value, self.network.name, 'none'), to_hexstring(ti.prev_hash),
+            print("-", ti.address, print_value(ti.value, self.network.name, 'none'), to_hexstring(ti.prev_txid),
                   ti.output_n_int)
-=======
-            print("-", ti.address, ti.value, to_hexstring(ti.prev_txid), ti.output_n_int)
->>>>>>> 8ceaa009
             validstr = "not validated"
             if ti.valid:
                 validstr = "valid"
@@ -1549,11 +1517,7 @@
         hash_outputs = b'\0' * 32
 
         for i in self.inputs:
-<<<<<<< HEAD
-            prevouts_serialized += i.prev_hash[::-1] + i.output_n[::-1]
-=======
             prevouts_serialized += i.prev_txid[::-1] + i.output_n[::-1]
->>>>>>> 8ceaa009
             sequence_serialized += i.sequence.to_bytes(4, 'little')
         if not hash_type & SIGHASH_ANYONECANPAY:
             hash_prevouts = double_sha256(prevouts_serialized)
@@ -1661,15 +1625,12 @@
         """
 
         return self.raw(sign_id, hash_type=hash_type, witness_type=witness_type).hex()
-<<<<<<< HEAD
 
     def witness_data(self):
         witness_data = b''
         for i in self.inputs:
             witness_data += int_to_varbyteint(len(i.witnesses)) + b''.join([bytes(varstr(w)) for w in i.witnesses])
         return witness_data
-=======
->>>>>>> 8ceaa009
 
     def verify(self):
         """
